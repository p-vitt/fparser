#!/usr/bin/env python

# Modified work Copyright (c) 2017-2019 Science and Technology
# Facilities Council.
# Original work Copyright (c) 1999-2008 Pearu Peterson

# All rights reserved.

# Modifications made as part of the fparser project are distributed
# under the following license:

# Redistribution and use in source and binary forms, with or without
# modification, are permitted provided that the following conditions are
# met:

# 1. Redistributions of source code must retain the above copyright
# notice, this list of conditions and the following disclaimer.

# 2. Redistributions in binary form must reproduce the above copyright
# notice, this list of conditions and the following disclaimer in the
# documentation and/or other materials provided with the distribution.

# 3. Neither the name of the copyright holder nor the names of its
# contributors may be used to endorse or promote products derived from
# this software without specific prior written permission.

# THIS SOFTWARE IS PROVIDED BY THE COPYRIGHT HOLDERS AND CONTRIBUTORS
# "AS IS" AND ANY EXPRESS OR IMPLIED WARRANTIES, INCLUDING, BUT NOT
# LIMITED TO, THE IMPLIED WARRANTIES OF MERCHANTABILITY AND FITNESS FOR
# A PARTICULAR PURPOSE ARE DISCLAIMED. IN NO EVENT SHALL THE COPYRIGHT
# HOLDER OR CONTRIBUTORS BE LIABLE FOR ANY DIRECT, INDIRECT, INCIDENTAL,
# SPECIAL, EXEMPLARY, OR CONSEQUENTIAL DAMAGES (INCLUDING, BUT NOT
# LIMITED TO, PROCUREMENT OF SUBSTITUTE GOODS OR SERVICES; LOSS OF USE,
# DATA, OR PROFITS; OR BUSINESS INTERRUPTION) HOWEVER CAUSED AND ON ANY
# THEORY OF LIABILITY, WHETHER IN CONTRACT, STRICT LIABILITY, OR TORT
# (INCLUDING NEGLIGENCE OR OTHERWISE) ARISING IN ANY WAY OUT OF THE USE
# OF THIS SOFTWARE, EVEN IF ADVISED OF THE POSSIBILITY OF SUCH DAMAGE.

# --------------------------------------------------------------------

# The original software (in the f2py project) was distributed under
# the following license:

# Redistribution and use in source and binary forms, with or without
# modification, are permitted provided that the following conditions are met:

#   a. Redistributions of source code must retain the above copyright notice,
#      this list of conditions and the following disclaimer.
#   b. Redistributions in binary form must reproduce the above copyright
#      notice, this list of conditions and the following disclaimer in the
#      documentation and/or other materials provided with the distribution.
#   c. Neither the name of the F2PY project nor the names of its
#      contributors may be used to endorse or promote products derived from
#      this software without specific prior written permission.

# THIS SOFTWARE IS PROVIDED BY THE COPYRIGHT HOLDERS AND CONTRIBUTORS "AS IS"
# AND ANY EXPRESS OR IMPLIED WARRANTIES, INCLUDING, BUT NOT LIMITED TO, THE
# IMPLIED WARRANTIES OF MERCHANTABILITY AND FITNESS FOR A PARTICULAR PURPOSE
# ARE DISCLAIMED. IN NO EVENT SHALL THE REGENTS OR CONTRIBUTORS BE LIABLE FOR
# ANY DIRECT, INDIRECT, INCIDENTAL, SPECIAL, EXEMPLARY, OR CONSEQUENTIAL
# DAMAGES (INCLUDING, BUT NOT LIMITED TO, PROCUREMENT OF SUBSTITUTE GOODS OR
# SERVICES; LOSS OF USE, DATA, OR PROFITS; OR BUSINESS INTERRUPTION) HOWEVER
# CAUSED AND ON ANY THEORY OF LIABILITY, WHETHER IN CONTRACT, STRICT
# LIABILITY, OR TORT (INCLUDING NEGLIGENCE OR OTHERWISE) ARISING IN ANY WAY
# OUT OF THE USE OF THIS SOFTWARE, EVEN IF ADVISED OF THE POSSIBILITY OF SUCH
# DAMAGE.

"""Fortran 2003 Syntax Rules.
"""
# Original author: Pearu Peterson <pearu@cens.ioc.ee>
# First version created: Oct 2006

import re
import logging
from fparser.common.splitline import string_replace_map
from fparser.two import pattern_tools as pattern
from fparser.common.readfortran import FortranReaderBase

from fparser.two.utils import Base, BlockBase, StringBase, WORDClsBase, \
    NumberBase, STRINGBase, BracketBase, StmtBase, EndStmtBase, \
    BinaryOpBase, Type_Declaration_StmtBase, CALLBase, CallBase, \
    KeywordValueBase, SeparatorBase, SequenceBase, UnaryOpBase
from fparser.two.utils import NoMatchError, FortranSyntaxError, \
    InternalError, show_result

#
# SECTION  1
#

# R101: <xyz-list> = <xyz> [ , <xyz> ]...
# R102: <xyz-name> = <name>
# R103: <scalar-xyz> = <xyz>

#
# SECTION  2
#


class Comment(Base):
    '''
    Represents a Fortran Comment
    '''
    subclass_names = []

    @show_result
    def __new__(cls, string, parent_cls=None):
        """
        Create a new Comment instance.

        :param type cls: the class of object to create
        :param string: (source of) Fortran string to parse
        :type string: str or :py:class:`FortranReaderBase`
        :param parent_cls: the parent class of this object
        :type parent_cls: :py:type:`type`
        """
        from fparser.common import readfortran

        if isinstance(string, readfortran.Comment):
            # We were after a comment and we got a comment. Construct
            # one manually to avoid recursively calling this __new__
            # method again...
            obj = object.__new__(cls)
            obj.init(string)
            return obj
        elif isinstance(string, FortranReaderBase):
            reader = string
            item = reader.get_item()
            if item is None:
                return
            if isinstance(item, readfortran.Comment):
                # This effectively recursively calls this routine
                return Comment(item)
            else:
                # We didn't get a comment so put the item back in the FIFO
                reader.put_item(item)
                return
        else:
            # We didn't get a comment
            return

    def init(self, comment):
        '''
        Initialise this Comment

        :param  comment: The comment object produced by the reader
        :type comment: :py:class:`readfortran.Comment`
        '''
        self.items = [comment.comment]
        self.item = comment

    def tostr(self):
        '''
        :return: this comment as a string
        :rtype: str
        '''
        return str(self.items[0])

    def restore_reader(self, reader):
        '''
        Undo the read of this comment by putting its content back
        into the reader (which has a FIFO buffer)

        :param reader: the reader instance to return the comment to
        :type reader: :py:class:`fparser.readfortran.FortranReaderBase`
        '''
        reader.put_item(self.item)


def add_comments(content, reader):
    '''Creates comment objects and adds them to the content list. Comment
    objects are added until a line that is not a comment is found.

    :param content: a `list` of matched objects. Any matched comments \
                    in this routine are added to this list.
    :param reader: the fortran file reader containing the line(s) \
                   of code that we are trying to match
    :type reader: :py:class:`fparser.common.readfortran.FortranFileReader` \
                  or \
                  :py:class:`fparser.common.readfortran.FortranStringReader`

    '''
    obj = Comment(reader)
    while obj:
        content.append(obj)
        obj = Comment(reader)


class Program(BlockBase):  # R201
    '''
    Fortran 2003 rule R201
    program is program-unit
               [ program-unit ] ...

    '''
    subclass_names = []
    use_names = ['Program_Unit']

    @show_result
    def __new__(cls, string):
        '''Wrapper around base class __new__ to catch an internal NoMatchError
        exception and raise it as an external FortranSyntaxError exception.

        :param type cls: the class of object to create
        :param string: (source of) Fortran string to parse
        :type string: :py:class:`FortranReaderBase`
        :raises FortranSyntaxError: if the code is not valid Fortran

        '''
        try:
            return Base.__new__(cls, string)
        except NoMatchError:
            # At the moment there is no useful information provided by
            # NoMatchError so we pass on an empty string.
            raise FortranSyntaxError(string, "")

    @staticmethod
    def match(reader):
        '''Implements the matching for a Program. Whilst the rule looks like
        it could make use of BlockBase, the parser must not match if an
        optional program_unit has a syntax error, which the BlockBase
        match implementation does not do.

        :param reader: the fortran file reader containing the line(s)
                       of code that we are trying to match
        :type reader: :py:class:`fparser.common.readfortran.FortranFileReader`
                      or
                      :py:class:`fparser.common.readfortran.FortranStringReader`
        :return: `tuple` containing a single `list` which contains
                 instance of the classes that have matched if there is
                 a match or `None` if there is no match

        '''
        content = []
        add_comments(content, reader)
        try:
            while True:
                obj = Program_Unit(reader)
                content.append(obj)
                add_comments(content, reader)
                # cause a StopIteration exception if there are no more lines
                next_line = reader.next()
                # put the line back in the case where there are more lines
                reader.put_item(next_line)
        except NoMatchError:
            # Found a syntax error for this rule. Now look to match
            # (via Main_Program0) with a program containing no program
            # statement as this is optional in Fortran.
            #
            return BlockBase.match(Main_Program0, [], None, reader)
        except StopIteration:
            # Reader has no more lines.
            pass
        return content,


class Program_Unit(Base):  # R202
    """
:F03R:`202`::
    <program-unit> = <main-program>
                     | <external-subprogram>
                     | <module>
                     | <block-data>
    """
    subclass_names = ['Comment', 'Main_Program', 'External_Subprogram',
                      'Module', 'Block_Data']


class External_Subprogram(Base):  # R203
    """
:F03R:`203`::
    <external-subprogram> = <function-subprogram>
                            | <subroutine-subprogram>
    """
    subclass_names = ['Comment', 'Function_Subprogram',
                      'Subroutine_Subprogram']


class Specification_Part(BlockBase):  # R204
    """
:F03R:`204`::
    <specification-part> = [ <use-stmt> ]...
                             [ <import-stmt> ]...
                             [ <implicit-part> ]
                             [ <declaration-construct> ]...
    """
    subclass_names = []
    use_names = ['Use_Stmt', 'Import_Stmt', 'Implicit_Part',
                 'Declaration_Construct']

    @staticmethod
    def match(reader):
        return BlockBase.match(None, [Use_Stmt, Import_Stmt,
                                      Implicit_Part, Declaration_Construct],
                               None, reader)


class Implicit_Part(BlockBase):  # R205
    """
:F03R:`205`::
    <implicit-part> = [ <implicit-part-stmt> ]...
                        <implicit-stmt>
    """
    subclass_names = []
    use_names = ['Implicit_Part_Stmt', 'Implicit_Stmt']

    @staticmethod
    def match(reader):
        return BlockBase.match(None, [Implicit_Part_Stmt], None, reader)


class Implicit_Part_Stmt(Base):  # R206
    """
:F03R:`206`::
    <implicit-part-stmt> = <implicit-stmt>
                           | <parameter-stmt>
                           | <format-stmt>
                           | <entry-stmt>
    """
    subclass_names = ['Comment', 'Implicit_Stmt', 'Parameter_Stmt',
                      'Format_Stmt', 'Entry_Stmt']


class Declaration_Construct(Base):  # R207
    """
:F03R:`207`::
    <declaration-construct> = <derived-type-def>
                              | <entry-stmt>
                              | <enum-def>
                              | <format-stmt>
                              | <interface-block>
                              | <parameter-stmt>
                              | <procedure-declaration-stmt>
                              | <specification-stmt>
                              | <type-declaration-stmt>
                              | <stmt-function-stmt>
    """
    subclass_names = ['Comment', 'Derived_Type_Def', 'Entry_Stmt', 'Enum_Def',
                      'Format_Stmt', 'Interface_Block', 'Parameter_Stmt',
                      'Procedure_Declaration_Stmt', 'Specification_Stmt',
                      'Type_Declaration_Stmt', 'Stmt_Function_Stmt']


class Execution_Part(BlockBase):  # R208
    """:F03R:`208`::
    <execution-part> = <executable-construct>
                       | [ <execution-part-construct> ]...

    <execution-part> shall not contain <end-function-stmt>,
    <end-program-stmt>, <end-subroutine-stmt>

    """
    subclass_names = []
    use_names = ['Executable_Construct_C201', 'Execution_Part_Construct_C201']

    def match(string):
        return BlockBase.match(Executable_Construct_C201,
                               [Execution_Part_Construct_C201],
                               None, string)
    match = staticmethod(match)


class Execution_Part_Construct(Base):  # R209
    """
    <execution-part-construct> = <executable-construct>
                                 | <format-stmt>
                                 | <entry-stmt>
                                 | <data-stmt>
    """
    subclass_names = ['Comment', 'Executable_Construct', 'Format_Stmt',
                      'Entry_Stmt', 'Data_Stmt']


class Execution_Part_Construct_C201(Base):
    subclass_names = ['Comment', 'Executable_Construct_C201', 'Format_Stmt',
                      'Entry_Stmt', 'Data_Stmt']


class Internal_Subprogram_Part(BlockBase):  # R210
    """
    <internal-subprogram-part> = <contains-stmt>
                                   <internal-subprogram>
                                   [ <internal-subprogram> ]...
    """
    subclass_names = []
    use_names = ['Contains_Stmt', 'Internal_Subprogram']

    @staticmethod
    def match(reader):
        return BlockBase.match(Contains_Stmt, [Internal_Subprogram],
                               None, reader)


class Internal_Subprogram(Base):  # R211
    """
    <internal-subprogram> = <function-subprogram>
                            | <subroutine-subprogram>
    """
    subclass_names = ['Function_Subprogram', 'Subroutine_Subprogram']


class Specification_Stmt(Base):  # R212
    """
    <specification-stmt> = <access-stmt>
                           | <allocatable-stmt>
                           | <asynchronous-stmt>
                           | <bind-stmt>
                           | <common-stmt>
                           | <data-stmt>
                           | <dimension-stmt>
                           | <equivalence-stmt>
                           | <external-stmt>
                           | <intent-stmt>
                           | <intrinsic-stmt>
                           | <namelist-stmt>
                           | <optional-stmt>
                           | <pointer-stmt>
                           | <protected-stmt>
                           | <save-stmt>
                           | <target-stmt>
                           | <volatile-stmt>
                           | <value-stmt>
    """
    subclass_names = [
        'Access_Stmt', 'Allocatable_Stmt', 'Asynchronous_Stmt', 'Bind_Stmt',
        'Comment', 'Common_Stmt', 'Data_Stmt', 'Dimension_Stmt',
        'Equivalence_Stmt',
        'External_Stmt', 'Intent_Stmt', 'Intrinsic_Stmt', 'Namelist_Stmt',
        'Optional_Stmt', 'Pointer_Stmt', 'Cray_Pointer_Stmt',
        'Protected_Stmt', 'Save_Stmt', 'Target_Stmt', 'Volatile_Stmt',
        'Value_Stmt']


class Executable_Construct(Base):  # R213
    # pylint: disable=invalid-name
    '''
    Fortran 2003 rule R213
    executable-construct is action-stmt
                         or associate-construct
                         or case-construct
                         or do-construct
                         or forall-construct
                         or if-construct
                         or select-type-construct
                         or where-construct

    '''
    subclass_names = [
        'Action_Stmt', 'Associate_Construct', 'Case_Construct',
        'Do_Construct', 'Forall_Construct', 'If_Construct',
        'Select_Type_Construct', 'Where_Construct']


class Executable_Construct_C201(Base):
    subclass_names = Executable_Construct.subclass_names[:]
    subclass_names[subclass_names.index('Action_Stmt')] = 'Action_Stmt_C201'


class Action_Stmt(Base):  # R214
    """
    <action-stmt> = <allocate-stmt>
                    | <assignment-stmt>
                    | <backspace-stmt>
                    | <call-stmt>
                    | <close-stmt>
                    | <continue-stmt>
                    | <cycle-stmt>
                    | <deallocate-stmt>
                    | <endfile-stmt>
                    | <end-function-stmt>
                    | <end-program-stmt>
                    | <end-subroutine-stmt>
                    | <exit-stmt>
                    | <flush-stmt>
                    | <forall-stmt>
                    | <goto-stmt>
                    | <if-stmt>
                    | <inquire-stmt>
                    | <nullify-stmt>
                    | <open-stmt>
                    | <pointer-assignment-stmt>
                    | <print-stmt>
                    | <read-stmt>
                    | <return-stmt>
                    | <rewind-stmt>
                    | <stop-stmt>
                    | <wait-stmt>
                    | <where-stmt>
                    | <write-stmt>
                    | <arithmetic-if-stmt>
                    | <computed-goto-stmt>
    """
    subclass_names = ['Allocate_Stmt', 'Assignment_Stmt', 'Backspace_Stmt',
                      'Call_Stmt', 'Close_Stmt', 'Comment', 'Continue_Stmt',
                      'Cycle_Stmt', 'Deallocate_Stmt', 'Endfile_Stmt',
                      'End_Function_Stmt', 'End_Subroutine_Stmt', 'Exit_Stmt',
                      'Flush_Stmt', 'Forall_Stmt', 'Goto_Stmt', 'If_Stmt',
                      'Inquire_Stmt', 'Nullify_Stmt', 'Open_Stmt',
                      'Pointer_Assignment_Stmt', 'Print_Stmt', 'Read_Stmt',
                      'Return_Stmt', 'Rewind_Stmt', 'Stop_Stmt', 'Wait_Stmt',
                      'Where_Stmt', 'Write_Stmt', 'Arithmetic_If_Stmt',
                      'Computed_Goto_Stmt']


class Action_Stmt_C201(Base):
    """
    <action-stmt-c201> = <action-stmt>
    C201 is applied.
    """
    subclass_names = Action_Stmt.subclass_names[:]
    subclass_names.remove('End_Function_Stmt')
    subclass_names.remove('End_Subroutine_Stmt')
    # subclass_names.remove('End_Program_Stmt')


class Action_Stmt_C802(Base):
    """
    <action-stmt-c802> = <action-stmt>
    C802 is applied.
    """
    subclass_names = Action_Stmt.subclass_names[:]
    subclass_names.remove('End_Function_Stmt')
    subclass_names.remove('End_Subroutine_Stmt')
    subclass_names.remove('If_Stmt')


class Action_Stmt_C824(Base):
    """
    <action-stmt-c824> = <action-stmt>
    C824 is applied.
    """
    subclass_names = Action_Stmt.subclass_names[:]
    subclass_names.remove('End_Function_Stmt')
    subclass_names.remove('End_Subroutine_Stmt')
    subclass_names.remove('Continue_Stmt')
    subclass_names.remove('Goto_Stmt')
    subclass_names.remove('Return_Stmt')
    subclass_names.remove('Stop_Stmt')
    subclass_names.remove('Exit_Stmt')
    subclass_names.remove('Cycle_Stmt')
    subclass_names.remove('Arithmetic_If_Stmt')


class Keyword(Base):  # R215
    """
    <keyword> = <name>
    """
    subclass_names = ['Name']

#
# SECTION  3
#

# R301: <character> = <alphanumeric-character> | <special-character>
# R302: <alphanumeric-character> = <letter> | <digit> | <underscore>
# R303: <underscore> = _


class Name(StringBase):  # R304
    '''
    Fortran 2003 rule R304
    name is letter [ alphanumeric_character ]...

    '''
    # There are no other classes. This is a simple string match.
    subclass_names = []

    @staticmethod
    def match(string):
        '''Match the string with the regular expression abs_name in the
        pattern_tools file.

        :param str string: the string to match with the pattern rule.
        :return: a tuple of size 1 containing a string with the \
        matched name if there is a match, or None if there is not.
        :rtype: (str) or None

        '''
        return StringBase.match(pattern.abs_name, string.strip())


class Constant(Base):  # R305
    """
    <constant> = <literal-constant>
                 | <named-constant>
    """
    subclass_names = ['Literal_Constant', 'Named_Constant']


class Literal_Constant(Base):  # R306
    """
    <literal-constant> = <int-literal-constant>
                         | <real-literal-constant>
                         | <complex-literal-constant>
                         | <logical-literal-constant>
                         | <char-literal-constant>
                         | <boz-literal-constant>
    """
    subclass_names = [
        'Int_Literal_Constant', 'Real_Literal_Constant',
        'Complex_Literal_Constant', 'Logical_Literal_Constant',
        'Char_Literal_Constant', 'Boz_Literal_Constant']


class Named_Constant(Base):  # R307
    """
    <named-constant> = <name>
    """
    subclass_names = ['Name']


class Int_Constant(Base):  # R308
    """
    <int-constant> = <constant>
    """
    subclass_names = ['Constant']


class Char_Constant(Base):  # R309
    """
    <char-constant> = <constant>
    """
    subclass_names = ['Constant']

# R310: <intrinsic-operator> = <power-op> | <mult-op> | <add-op> |
# <concat-op> | <rel-op> | <not-op> | <and-op> | <or-op> | <equiv-op>
# Rule 310 is defined in pattern_tools.py. As it is only used by Rule
# 312 it does not need to be defined explicitly as a class. Note, it
# could be created as a class if it were useful for code
# manipulation. We could additionally create each of the operators
# themselves as classes.


class Defined_Operator(Base):  # pylint: disable=invalid-name
    '''Fortran 2003 rule R311
    R311 defined-operator is defined-unary-op
                          or defined-binary-op
                          or extended-intrinsic-op

    Note, defined-operator is defined in pattern_tools.py so could be
    called directly via a stringbase match. However, the defined unary
    and binary op rules have constraints which would not be checked if
    we did this.

    Note, whilst we subclass for both Defined Unary and Binary ops,
    the match is the same so we will only ever match with the first
    (so the second is not really necessary here). This is OK from a
    parsing point of view as they both return a Defined_Op class, so
    are identical from the parsers point of view.

    '''
    subclass_names = ['Defined_Unary_Op', 'Defined_Binary_Op',
                      'Extended_Intrinsic_Op']


class Extended_Intrinsic_Op(StringBase):  # pylint: disable=invalid-name
    '''Fortran 2003 rule R312
    R312 extended-intrinsic-op is intrinsic-operator

    Note, extended-intrinsic-op is only ever used by R311 and is
    defined in pattern_tools.py so could be matched directly in the
    Defined_Operator class (by changing it to STRINGBase and moving
    the match in this class into the Defined_Operator class). This
    would mean that this class would not be required. However, the
    parse tree would then not have the concept of an
    Extended_Intrinsic_Op which might be useful for code manipulation
    tools.

    '''
    @staticmethod
    def match(string):
        '''Implements the matching for the extended-intrinsic-op
        rule. Matches the string with the regular expression
        extended_intrinsic_operator in the pattern_tools file.

        :param str string: the string to match with the pattern rule.
        :return: a tuple of size 1 containing a string with the \
        matched name if there is a match, or None if there is not.
        :rtype: (str) or None

        '''
        return StringBase.match(pattern.extended_intrinsic_operator, string)


class Label(StringBase):  # R313
    """
::
    <label> = <digit> [ <digit> [ <digit> [ <digit> [ <digit> ] ] ] ]

Attributes
----------
string : str
    """
    subclass_names = []

    @staticmethod
    def match(string):
        return StringBase.match(pattern.abs_label, string)

    def __int__(self):
        return int(self.string)

#
# SECTION  4
#


class Type_Spec(Base):  # R401
    """
    <type-spec> = <intrinsic-type-spec>
                  | <derived-type-spec>
    """
    subclass_names = ['Intrinsic_Type_Spec', 'Derived_Type_Spec']


class Type_Param_Value(StringBase):  # R402
    """
    <type-param-value> = <scalar-int-expr>
                       | *
                       | :
    """
    subclass_names = ['Scalar_Int_Expr']
    use_names = []

    def match(string):
        return StringBase.match(['*', ':'], string)
    match = staticmethod(match)


class Intrinsic_Type_Spec(WORDClsBase):  # R403
    """
    <intrinsic-type-spec> = INTEGER [ <kind-selector> ]
                            | REAL [ <kind-selector> ]
                            | DOUBLE COMPLEX
                            | COMPLEX [ <kind-selector> ]
                            | CHARACTER [ <char-selector> ]
                            | LOGICAL [ <kind-selector> ]
    Extensions:
                            | DOUBLE PRECISION
                            | BYTE
    """
    subclass_names = []
    use_names = ['Kind_Selector', 'Char_Selector']

    def match(string):
        for w, cls in [('INTEGER', Kind_Selector),
                       ('REAL', Kind_Selector),
                       ('COMPLEX', Kind_Selector),
                       ('LOGICAL', Kind_Selector),
                       ('CHARACTER', Char_Selector),
                       (pattern.abs_double_complex_name, None),
                       (pattern.abs_double_precision_name, None),
                       ('BYTE', None)]:
            try:
                obj = WORDClsBase.match(w, cls, string)
            except NoMatchError:
                obj = None
            if obj is not None:
                return obj
        return
    match = staticmethod(match)


class Kind_Selector(Base):  # R404
    '''
    Fortran 2003 rule R404
    kind-selector is ( [ KIND = ] scalar-int-initialization-expr )
    A non-standard extension is also supported here:
                      | * char-length

    There is an associated constraint that we can't enforce in fparser:

    'C404 (R404) The value of scalar-int-initialization-expr shall be
    nonnegative and shall specify a representation method that
    exists on the processor.'

    '''
    subclass_names = []
    use_names = ['Char_Length', 'Scalar_Int_Initialization_Expr']

    @staticmethod
    def match(string):
        '''Implements the matching for a Kind_Selector.

        :param str string: a string containing the code to match
        :return: `None` if there is no match, otherwise a `tuple` of \
                  size 3 containing a '(', a single `list` which \
                  contains an instance of classes that have matched and \
                  a ')', or a `tuple` of size 2 containing a '*' and an \
                  instance of classes that have matched.

        :raises InternalError: if None is passed instead of a \
        string. The parent rule should not pass None and the logic in \
        this routine relies on a valid string.

        :raises InternalError: if the string passed is <=1 characters \
        long. The parent rule passing this string should ensure the \
        string is at least 2 characters long and the logic in this \
        routine relies on this. The reason there is a minimum of two \
        is that the pattern '*n' where 'n' is a number is the smallest \
        valid pattern. The other valid pattern must have at least a \
        name with one character surrounded by brackets e.g. '(x)' so \
        should be at least 3 characters long.

        '''
        if string is None:
            raise InternalError(
                "String argument in class Kind_Selector method match() "
                "is None.")
        if len(string) <= 1:
            raise InternalError(
                "String argument '{0}' in class Kind_Selector method "
                "match() is too short to be valid.".format(string))

        # remove any leading or trailing white space
        string = string.strip()

        if string[0]+string[-1] != '()':
            # must be the '*n' extension
            if not string.startswith('*'):
                return None
            return '*', Char_Length(string[1:].lstrip())
        # remove left and right brackets and subsequently any leading
        # or trailing spaces
        string = string[1:-1].strip()
        # check for optional 'kind='
        if len(string) > 5:
            # string is long enough to potentially contain 'kind=...'
            if string[:4].upper() == 'KIND' and string[4:].lstrip()[0] == "=":
                # found 'kind=' so strip it out, including any leading spaces
                string = string[4:].lstrip()[1:].lstrip()
        return '(', Scalar_Int_Initialization_Expr(string), ')'

    def tostr(self):
        '''
        :return: this kind_selector as a string
        :rtype: str
        '''
        if len(self.items) == 2:
            result = "{0[0]}{0[1]}".format(self.items)
        elif len(self.items) == 3:
            result = "{0[0]}KIND = {0[1]}{0[2]}".format(self.items)
        else:
            raise InternalError(
                "Class Kind_Selector method tostr() has '{0}' items, "
                "but expecting 2 or 3.".format(len(self.items)))
        return result


class Signed_Int_Literal_Constant(NumberBase):  # R405
    """
    <signed-int-literal-constant> = [ <sign> ] <int-literal-constant>
    """
    # never used because sign is included in pattern
    subclass_names = ['Int_Literal_Constant']

    def match(string):
        return NumberBase.match(
            pattern.abs_signed_int_literal_constant_named, string)
    match = staticmethod(match)


class Int_Literal_Constant(NumberBase):  # R406
    """
    <int-literal-constant> = <digit-string> [ _ <kind-param> ]
    """
    subclass_names = []

    def match(string):
        return NumberBase.match(
            pattern.abs_int_literal_constant_named, string)
    match = staticmethod(match)


class Digit_String(NumberBase):
    """
    <digit-string> = <digit> [ <digit> ]...
    """
    subclass_names = []

    def match(string):
        return NumberBase.match(pattern.abs_digit_string_named, string)
    match = staticmethod(match)

# R407: <kind-param> = <digit-string> | <scalar-int-constant-name>
# R408: <signed-digit-string> = [ <sign> ] <digit-string>
# R409: <digit-string> = <digit> [ <digit> ]...
# R410: <sign> = + | -


class Boz_Literal_Constant(Base):  # R411
    """
    <boz-literal-constant> = <binary-constant>
                             | <octal-constant>
                             | <hex-constant>
    """
    subclass_names = ['Binary_Constant', 'Octal_Constant', 'Hex_Constant']


class Binary_Constant(STRINGBase):  # R412
    """
    <binary-constant> = B ' <digit> [ <digit> ]... '
                        | B \" <digit> [ <digit> ]... \"
    """
    subclass_names = []

    def match(string):
        return STRINGBase.match(pattern.abs_binary_constant, string)
    match = staticmethod(match)


class Octal_Constant(STRINGBase):  # R413
    """
    <octal-constant> = O ' <digit> [ <digit> ]... '
                       | O \" <digit> [ <digit> ]... \"
    """
    subclass_names = []

    def match(string):
        return STRINGBase.match(pattern.abs_octal_constant, string)
    match = staticmethod(match)


class Hex_Constant(STRINGBase):  # R414
    """
    <hex-constant> = Z ' <digit> [ <digit> ]... '
                     | Z \" <digit> [ <digit> ]... \"
    """
    subclass_names = []

    def match(string):
        return STRINGBase.match(pattern.abs_hex_constant, string)
    match = staticmethod(match)

# R415: <hex-digit> = <digit> | A | B | C | D | E | F


class Signed_Real_Literal_Constant(NumberBase):  # R416
    """
    <signed-real-literal-constant> = [ <sign> ] <real-literal-constant>
    """
    subclass_names = ['Real_Literal_Constant']  # never used

    def match(string):
        return NumberBase.match(
            pattern.abs_signed_real_literal_constant_named, string)
    match = staticmethod(match)


class Real_Literal_Constant(NumberBase):  # R417
    """
    """
    subclass_names = []

    def match(string):
        return NumberBase.match(
            pattern.abs_real_literal_constant_named, string)
    match = staticmethod(match)

# R418: <significand> = <digit-string> . [ <digit-string> ]  | . <digit-string>
# R419: <exponent-letter> = E | D
# R420: <exponent> = <signed-digit-string>


class Complex_Literal_Constant(Base):  # R421
    """
    <complex-literal-constant> = ( <real-part>, <imag-part> )
    """
    subclass_names = []
    use_names = ['Real_Part', 'Imag_Part']

    def match(string):
        if not string or string[0]+string[-1] != '()':
            return
        if not pattern.abs_complex_literal_constant.match(string):
            return
        r, i = string[1:-1].split(',')
        return Real_Part(r.strip()), Imag_Part(i.strip())
    match = staticmethod(match)

    def tostr(self):
        return '(%s, %s)' % tuple(self.items)


class Real_Part(Base):  # R422
    """
    <real-part> = <signed-int-literal-constant>
                  | <signed-real-literal-constant>
                  | <named-constant>
    """
    subclass_names = ['Signed_Int_Literal_Constant',
                      'Signed_Real_Literal_Constant',
                      'Named_Constant']


class Imag_Part(Base):  # R423
    """
    <imag-part> = <real-part>
    """
    subclass_names = ['Signed_Int_Literal_Constant',
                      'Signed_Real_Literal_Constant',
                      'Named_Constant']


class Char_Selector(Base):  # R424
    """
    <char-selector> = <length-selector>
                      | ( LEN = <type-param-value> ,
                         KIND = <scalar-int-initialization-expr> )
                      | ( <type-param-value> ,
                         [ KIND = ] <scalar-int-initialization-expr> )
                      | ( KIND = <scalar-int-initialization-expr>
                        [ , LEN = <type-param-value> ] )
    """
    subclass_names = ['Length_Selector']
    use_names = ['Type_Param_Value', 'Scalar_Int_Initialization_Expr']

    def match(string):
        if string[0] + string[-1] != '()':
            return
        line, repmap = string_replace_map(string[1:-1].strip())
        if line[:3].upper() == 'LEN' and line[3:].lstrip().startswith('='):
            line = line[3:].lstrip()
            line = line[1:].lstrip()
            i = line.find(',')
            if i == -1:
                return
            v = line[:i].rstrip()
            line = line[i+1:].lstrip()
            if line[:4].upper() != 'KIND':
                return
            line = line[4:].lstrip()
            if not line.startswith('='):
                return
            line = line[1:].lstrip()
            v = repmap(v)
            line = repmap(line)
            return Type_Param_Value(v), Scalar_Int_Initialization_Expr(line)
        elif line[:4].upper() == 'KIND' and line[4:].lstrip().startswith('='):
            line = line[4:].lstrip()
            line = line[1:].lstrip()
            i = line.find(',')
            if i == -1:
                return None, Scalar_Int_Initialization_Expr(line)
            v = line[i+1:].lstrip()
            line = line[:i].rstrip()
            if v[:3].upper() != 'LEN':
                return
            v = v[3:].lstrip()
            if not v.startswith('='):
                return
            v = v[1:].lstrip()
            return Type_Param_Value(v), Scalar_Int_Initialization_Expr(line)
        else:
            i = line.find(',')
            if i == -1:
                return
            v = line[:i].rstrip()
            line = line[i+1:].lstrip()
            if line[:4].upper() == 'KIND' and \
               line[4:].lstrip().startswith('='):
                line = line[4:].lstrip()
                line = line[1:].lstrip()
            return Type_Param_Value(v), Scalar_Int_Initialization_Expr(line)
        return
    match = staticmethod(match)

    def tostr(self):
        if self.items[0] is None:
            return '(KIND = %s)' % (self.items[1])
        return '(LEN = %s, KIND = %s)' % (self.items[0], self.items[1])


class Length_Selector(Base):  # R425
    """
    <length -selector> = ( [ LEN = ] <type-param-value> )
                        | * <char-length> [ , ]
    """
    subclass_names = []
    use_names = ['Type_Param_Value', 'Char_Length']

    def match(string):
        if string[0]+string[-1] == '()':
            line = string[1:-1].strip()
            if line[:3].upper() == 'LEN' and line[3:].lstrip().startswith('='):
                line = line[3:].lstrip()
                line = line[1:].lstrip()
            return '(', Type_Param_Value(line), ')'
        if not string.startswith('*'):
            return
        line = string[1:].lstrip()
        if string[-1] == ',':
            line = line[:-1].rstrip()
        return '*', Char_Length(line)
    match = staticmethod(match)

    def tostr(self):
        if len(self.items) == 2:
            return '%s%s' % tuple(self.items)
        return '%sLEN = %s%s' % tuple(self.items)


class Char_Length(BracketBase):  # R426
    """
    <char-length> = ( <type-param-value> )
                    | <scalar-int-literal-constant>
    """
    subclass_names = ['Scalar_Int_Literal_Constant']
    use_names = ['Type_Param_Value']

    def match(string): return BracketBase.match('()', Type_Param_Value, string)
    match = staticmethod(match)


class Char_Literal_Constant(Base):  # pylint: disable=invalid-name
    '''
    Fortran 2003 rule R427

    char-literal-constant is [ kind-param _ ] ' rep-char '
                          or [ kind-param _ ] " rep-char "
    '''
    subclass_names = []
    rep = pattern.char_literal_constant

    @staticmethod
    def match(string):
        '''Implements the matching for a Char_Literal_Constant. For example

        "hello"
        'hello'
        nondefaultcharset_"nondefaultchars"

        There is an associated constraint C422: "The value of
        kind-param shall specify a representation method that exists
        on the processor." However, this cannot be validated by
        fparser so no checks are performed.

        :param str string: a string containing the code to match.
        :return: `None` if there is no match, otherwise a `tuple` of
<<<<<<< HEAD
                  size 2 containing the kind value and the character
                  constant as strings
        :rtype: `None` or (str, None) or (str, str)
=======
                 size 2 containing the character constant and the kind
                 value as strings.
        :rtype: `NoneType` or (`str`, `NoneType`) or (`str`, `str`)
>>>>>>> 6d130b12

        '''
        if not string:
            return None
        strip_string = string.strip()
        if not strip_string:
            # the string is empty or only contains blank space
            return None
        if strip_string[-1] not in '"\'':
            return None
        if strip_string[-1] == '"':
            abs_a_n_char_literal_constant_named = \
                    pattern.abs_a_n_char_literal_constant_named2
        else:
            abs_a_n_char_literal_constant_named = \
                    pattern.abs_a_n_char_literal_constant_named1
        line, repmap = string_replace_map(strip_string)
        match = abs_a_n_char_literal_constant_named.match(line)
        if not match:
            return None
        kind_param = match.group('kind_param')
        line = match.group('value')
        line = repmap(line)
        return line, kind_param

    def tostr(self):
        '''
        :return: this Char_Literal_Constant as a string.
        :rtype: str
        :raises InternalError: if the internal items list variable is \
        not the expected size.
        :raises InternalError: if the first element of the internal \
        items list is None or is an empty string.

        '''
        if len(self.items) != 2:
            raise InternalError(
                "Class Char_Literal_Constant method tostr() has '{0}' items, "
                "but expecting 2.".format(len(self.items)))
        if not self.items[0]:
            # items[0] is the value of the constant so is required. It
            # also can't be empty as it needs to include the
            # surrounding quotes to be valid
            raise InternalError(
                "Class Char_Literal_Constant method tostr(). 'Items' entry 0 "
                "should not be empty")
        if not self.items[1]:
            # Character literal has no kind specifier.
            return str(self.items[0])
        return "{0}_{1}".format(self.items[1], self.items[0])


class Logical_Literal_Constant(NumberBase):  # R428
    """
    <logical-literal-constant> = .TRUE. [ _ <kind-param> ]
                                 | .FALSE. [ _ <kind-param> ]
    """
    subclass_names = []

    def match(string):
        return NumberBase.match(pattern.abs_logical_literal_constant_named,
                                string)
    match = staticmethod(match)


class Derived_Type_Def(BlockBase):  # R429
    """
    <derived-type-def> = <derived-type-stmt>
                           [ <type-param-def-stmt> ]...
                           [ <private-or-sequence> ]...
                           [ <component-part> ]
                           [ <type-bound-procedure-part> ]
                           <end-type-stmt>
    """
    subclass_names = []
    use_names = ['Derived_Type_Stmt', 'Type_Param_Def_Stmt',
                 'Private_Or_Sequence', 'Component_Part',
                 'Type_Bound_Procedure_Part', 'End_Type_Stmt']

    @staticmethod
    def match(reader):
        return BlockBase.match(Derived_Type_Stmt,
                               [Type_Param_Def_Stmt, Private_Or_Sequence,
                                Component_Part, Type_Bound_Procedure_Part],
                               End_Type_Stmt, reader,
                               match_names=True,
                               set_unspecified_end_name=True  # C431
                               )


class Derived_Type_Stmt(StmtBase):  # pylint: disable=invalid-name
    '''
    Fortran 2003 rule R430

    derived-type-stmt is TYPE [ [ , type-attr-spec-list ] :: ]
                         type-name [ ( type-param-name-list ) ]

    '''
    subclass_names = []
    use_names = ['Type_Attr_Spec_List', 'Type_Name', 'Type_Param_Name_List']

    @staticmethod
    def match(string):
        '''Implements the matching for a Derived Type Statement.

        :param str string: a string containing the code to match
        :return: `None` if there is no match, otherwise a `tuple` of \
                 size 3 containing an `Attribute_Spec_List` (or `None` if \
                 there isn't one), the name of the type (in a `Name` \
                 class) and a `Parameter_Name_List` (or `None` is there \
                 isn't one).
        :rtype: ( `Type_Attr_Spec_List` or `None`, `Name`, \
                  `Type_Param_Name_List` or `None` ) or `None`

        '''
        string_strip = string.strip()
        if string_strip[:4].upper() != 'TYPE':
            return None
        line = string_strip[4:].lstrip()
        position = line.find('::')
        attr_specs = None
        if position != -1:
            if line.startswith(','):
                lstrip = line[1:position].strip()
                if not lstrip:
                    # There is no content after the "," and before the
                    # "::"
                    return None
                attr_specs = Type_Attr_Spec_List(lstrip)
            elif line[:position].strip():
                # There is invalid content between and 'TYPE' and '::'
                return None
            line = line[position+2:].lstrip()
        match = pattern.name.match(line)
        if not match:
            # There is no content after the "TYPE" or the "::"
            return None
        name = Type_Name(match.group())
        line = line[match.end():].lstrip()
        if not line:
            return attr_specs, name, None
        if line[0] + line[-1] != '()':
            return None
        return attr_specs, name, Type_Param_Name_List(line[1:-1].strip())

    def tostr(self):
        '''
        :return: this derived type statement as a string
        :rtype: str
        :raises InternalError: if items array is not the expected size
        :raises InternalError: if items array[1] has no content

        '''
        if len(self.items) != 3:
            raise InternalError(
                "Derived_Type_Stmt.tostr(). 'items' should be of size 3 but "
                "found '{0}'.".format(len(self.items)))
        if not self.items[1]:
            raise InternalError(
                "Derived_Type_Stmt.tostr(). 'items[1]' should be a Name "
                "instance containing the derived type name but it is empty")
        string = 'TYPE'
        if self.items[0]:
            string += ", {0} :: {1}".format(self.items[0], self.items[1])
        else:
            string += " :: {0}".format(self.items[1])
        if self.items[2]:
            string += "({0})".format(self.items[2])
        return string

    def get_start_name(self):
        '''
        :return: this derived type statement's name as a string
        :rtype: str

        '''
        return self.items[1].string


class Type_Name(Name):  # C424
    """
    <type-name> = <name>
    <type-name> shall not be DOUBLEPRECISION or the name of intrinsic type
    """
    subclass_names = []
    use_names = []

    def match(string):
        if pattern.abs_intrinsic_type_name.match(string):
            return
        return Name.match(string)
    match = staticmethod(match)


class Type_Attr_Spec(Base):  # R431
    """
    <type-attr-spec> = <access-spec>
                       | EXTENDS ( <parent-type-name> )
                       | ABSTRACT
                       | BIND (C)
    """
    subclass_names = ['Access_Spec', 'Language_Binding_Spec'][:-1]
    use_names = ['Parent_Type_Name']

    @staticmethod
    def match(string):
        if len(string) == 8 and string.upper() == 'ABSTRACT':
            return 'ABSTRACT', None
        if string[:4].upper() == 'BIND':
            line = string[4:].lstrip()
            if not line or line[0]+line[-1] != '()':
                return
            line = line[1:-1].strip()
            if line.upper() == 'C':
                return 'BIND', 'C'
        elif string[:7].upper() == 'EXTENDS':
            line = string[7:].lstrip()
            if not line or line[0]+line[-1] != '()':
                return
            return 'EXTENDS', Parent_Type_Name(line[1:-1].strip())

    def tostr(self):
        if self.items[1] is None:
            return '%s' % (self.items[0])
        return '%s(%s)' % (self.items)


class Private_Or_Sequence(Base):  # R432
    """
    <private-or-sequence> = <private-components-stmt>
                            | <sequence-stmt>
    """
    subclass_names = ['Private_Components_Stmt', 'Sequence_Stmt']


class End_Type_Stmt(EndStmtBase):  # R433
    """
    <end-type-stmt> = END TYPE [ <type-name> ]
    """
    subclass_names = []
    use_names = ['Type_Name']

    @staticmethod
    def match(string):
        return EndStmtBase.match('TYPE', Type_Name, string,
                                 require_stmt_type=True)


class Sequence_Stmt(STRINGBase):  # R434
    """
    <sequence-stmt> = SEQUENCE
    """
    subclass_names = []

    @staticmethod
    def match(string):
        return STRINGBase.match('SEQUENCE', string)


class Type_Param_Def_Stmt(StmtBase):  # R435
    """
    <type-param-def-stmt> = INTEGER [ <kind-selector> ] ,
        <type-param-attr-spec> :: <type-param-decl-list>
    """
    subclass_names = []
    use_names = ['Kind_Selector', 'Type_Param_Attr_Spec',
                 'Type_Param_Decl_List']

    def match(string):
        if string[:7].upper() != 'INTEGER':
            return
        line, repmap = string_replace_map(string[7:].lstrip())
        if not line:
            return
        i = line.find(',')
        if i == -1:
            return
        kind_selector = repmap(line[:i].rstrip()) or None
        line = repmap(line[i+1:].lstrip())
        i = line.find('::')
        if i == -1:
            return
        l1 = line[:i].rstrip()
        l2 = line[i+2:].lstrip()
        if not l1 or not l2:
            return
        if kind_selector:
            kind_selector = Kind_Selector(kind_selector)
        return kind_selector, Type_Param_Attr_Spec(l1), \
            Type_Param_Decl_List(l2)
    match = staticmethod(match)

    def tostr(self):
        s = 'INTEGER'
        if self.items[0] is not None:
            s += '%s, %s :: %s' % tuple(self.items)
        else:
            s += ', %s :: %s' % tuple(self.items[1:])
        return s


class Type_Param_Decl(BinaryOpBase):  # R436
    """
    <type-param-decl> = <type-param-name>
        [ = <scalar-int-initialization-expr> ]
    """
    subclass_names = ['Type_Param_Name']
    use_names = ['Scalar_Int_Initialization_Expr']

    def match(string):
        if '=' not in string:
            return
        lhs, rhs = string.split('=', 1)
        lhs = lhs.rstrip()
        rhs = rhs.lstrip()
        if not lhs or not rhs:
            return
        return Type_Param_Name(lhs), '=', Scalar_Int_Initialization_Expr(rhs)
    match = staticmethod(match)


class Type_Param_Attr_Spec(STRINGBase):  # R437
    """
    <type-param-attr-spec> = KIND
                             | LEN
    """
    subclass_names = []

    def match(string):
        return STRINGBase.match(['KIND', 'LEN'], string)
    match = staticmethod(match)


class Component_Part(BlockBase):  # R438
    """
    <component-part> = [ <component-def-stmt> ]...
    """
    subclass_names = []
    use_names = ['Component_Def_Stmt']

    def match(reader):
        content = []
        while 1:
            try:
                obj = Component_Def_Stmt(reader)
            except NoMatchError:
                obj = None
            if obj is None:
                break
            content.append(obj)
        if content:
            return content,
        return
    match = staticmethod(match)

    def tofortran(self, tab='', isfix=None):
        mylist = []
        for item in self.content:
            mylist.append(item.tofortran(tab=tab, isfix=isfix))
        return '\n'.join(mylist)


class Component_Def_Stmt(Base):  # R439
    """
    <component-def-stmt> = <data-component-def-stmt>
                           | <proc-component-def-stmt>
    """
    subclass_names = ['Data_Component_Def_Stmt', 'Proc_Component_Def_Stmt']


class Data_Component_Def_Stmt(Type_Declaration_StmtBase):  # R440
    """
    <data-component-def-stmt> = <declaration-type-spec> [
        [ , <component-attr-spec-list> ] :: ] <component-decl-list>
    """
    subclass_names = []
    use_names = ['Declaration_Type_Spec', 'Component_Attr_Spec_List',
                 'Component_Decl_List']

    @staticmethod
    def match(string):
        return Type_Declaration_StmtBase.match(
            Declaration_Type_Spec, Component_Attr_Spec_List,
            Component_Decl_List, string)


class Dimension_Component_Attr_Spec(CALLBase):
    """
    <dimension-component-attr-spec> = DIMENSION ( <component-array-spec> )
    """
    subclass_names = []
    use_names = ['Component_Array_Spec']

    def match(string):
        return CALLBase.match('DIMENSION', Component_Array_Spec, string)
    match = staticmethod(match)


class Component_Attr_Spec(STRINGBase):  # R441
    """
    <component-attr-spec> = POINTER
                            | DIMENSION ( <component-array-spec> )
                            | ALLOCATABLE
                            | <access-spec>
    """
    subclass_names = ['Access_Spec', 'Dimension_Component_Attr_Spec']
    use_names = []

    @staticmethod
    def match(string):
        return STRINGBase.match(['POINTER', 'ALLOCATABLE'], string)


class Component_Decl(Base):  # R442
    """
    <component-decl> = <component-name> [ ( <component-array-spec> ) ]
        [ * <char-length> ] [ <component-initialization> ]
    """
    subclass_names = []
    use_names = ['Component_Name', 'Component_Array_Spec',
                 'Char_Length', 'Component_Initialization']

    def match(string):
        m = pattern.name.match(string)
        if m is None:
            return
        name = Component_Name(m.group())
        newline = string[m.end():].lstrip()
        if not newline:
            return name, None, None, None
        array_spec = None
        char_length = None
        init = None
        if newline.startswith('('):
            line, repmap = string_replace_map(newline)
            i = line.find(')')
            if i == -1:
                return
            array_spec = Component_Array_Spec(repmap(line[1:i].strip()))
            newline = repmap(line[i+1:].lstrip())
        if newline.startswith('*'):
            line, repmap = string_replace_map(newline)
            i = line.find('=')
            if i != -1:
                char_length = repmap(line[1:i].strip())
                newline = repmap(newline[i:].lstrip())
            else:
                char_length = repmap(newline[1:].strip())
                newline = ''
            char_length = Char_Length(char_length)
        if newline.startswith('='):
            init = Component_Initialization(newline)
        else:
            assert newline == '', repr(newline)
        return name, array_spec, char_length, init
    match = staticmethod(match)

    def tostr(self):
        s = str(self.items[0])
        if self.items[1] is not None:
            s += '(' + str(self.items[1]) + ')'
        if self.items[2] is not None:
            s += '*' + str(self.items[2])
        if self.items[3] is not None:
            s += ' ' + str(self.items[3])
        return s


class Component_Array_Spec(Base):  # R443
    """
    <component-array-spec> = <explicit-shape-spec-list>
                             | <deferred-shape-spec-list>
    """
    subclass_names = ['Explicit_Shape_Spec_List', 'Deferred_Shape_Spec_List']


class Component_Initialization(Base):  # R444
    """
    <component-initialization> =  = <initialization-expr>
                                 | => <null-init>
    """
    subclass_names = []
    use_names = ['Initialization_Expr', 'Null_Init']

    def match(string):
        if string.startswith('=>'):
            return '=>', Null_Init(string[2:].lstrip())
        if string.startswith('='):
            return '=', Initialization_Expr(string[1:].lstrip())
        return
    match = staticmethod(match)

    def tostr(self):
        return '%s %s' % tuple(self.items)


class Proc_Component_Def_Stmt(StmtBase):  # R445
    """
    <proc-component-def-stmt> = PROCEDURE ( [ <proc-interface> ] )
        , <proc-component-attr-spec-list> :: <proc-decl-list>
    """
    subclass_names = []
    use_names = ['Proc_Interface', 'Proc_Component_Attr_Spec_List',
                 'Proc_Decl_List']

    @staticmethod
    def match(string):
        if string[:9].upper() != 'PROCEDURE':
            return
        line, repmap = string_replace_map(string[9:].lstrip())
        if not line.startswith('('):
            return
        i = line.find(')')
        if i == -1:
            return
        p = repmap(line[:i+1])[1:-1].strip() or None
        if p:
            p = Proc_Interface(p)
        line = line[i+1:].lstrip()
        if not line.startswith(','):
            return
        line = line[1:].strip()
        i = line.find('::')
        if i == -1:
            return
        return p, Proc_Component_Attr_Spec_List(
            repmap(line[:i].rstrip())), Proc_Decl_List(
                repmap(line[i+2:].lstrip()))

    def tostr(self):
        if self.items[0] is not None:
            return 'PROCEDURE(%s), %s :: %s' % (self.items)
        return 'PROCEDURE(), %s :: %s' % (self.items[1:])


class Proc_Component_PASS_Arg_Name(CALLBase):
    """
    <proc-component-PASS-arg-name> = PASS ( <arg-name> )
    """
    subclass_names = []
    use_names = ['Arg_Name']

    def match(string):
        return CALLBase.match('PASS', Arg_Name, string)
    match = staticmethod(match)


class Proc_Component_Attr_Spec(STRINGBase):  # R446
    """
    <proc-component-attr-spec> = POINTER
                                 | PASS [ ( <arg-name> ) ]
                                 | NOPASS
                                 | <access-spec>
    """
    subclass_names = ['Access_Spec', 'Proc_Component_PASS_Arg_Name']

    def match(string):
        return STRINGBase.match(['POINTER', 'PASS', 'NOPASS'],
                                string.upper())
    match = staticmethod(match)


class Private_Components_Stmt(STRINGBase):  # pylint: disable=invalid-name
    '''
    :F03R:`447`::

    Fortran 2003 rule R447
    that specifies support for private components statement
    within a derived type.

    <private-components-stmt> = PRIVATE
    '''
    subclass_names = []

    @staticmethod
    def match(string):
        '''
        :param str string: Fortran code to check for a match
        :return: keyword  "PRIVATE" or None if no match is found
        :rtype: str or None
        '''
        return StringBase.match('PRIVATE', string.upper())


class Type_Bound_Procedure_Part(BlockBase):  # pylint: disable=invalid-name
    '''
    :F03R:`448`::

    Fortran 2003 rule R448
    that specifies the type-bound procedure part of a derived type.

    <type-bound-procedure-part> = <contains-stmt>
                                      [ <binding-private-stmt> ]
                                      <proc-binding-stmt>
                                      [ <proc-binding-stmt> ]...
    '''
    subclass_names = []
    use_names = ['Contains_Stmt', 'Binding_Private_Stmt', 'Proc_Binding_Stmt']

    @staticmethod
    def match(reader):
        '''
        :param reader: the Fortran reader containing the line(s) of code \
        that we are trying to match
        :type reader: :py:class:`fparser.common.readfortran.FortranReaderBase`
        :return: code block containing instances of the classes that match \
                 the syntax of the type-bound procedure part of a derived type.
        :rtype: ([`Contains_Stmt`, `Specific_Binding`, `str`, `Name`, \
                  `Name`]) or `None`
        '''
        return BlockBase.match(Contains_Stmt,
                               [Binding_Private_Stmt, Proc_Binding_Stmt],
                               None, reader)


class Binding_Private_Stmt(StmtBase,
                           STRINGBase):  # pylint: disable=invalid-name
    '''
    :F03R:`449`::

    Fortran 2003 rule R449
    for binding private statement within the type-bound procedure
    part of a derived type.

    <binding-private-stmt> = PRIVATE
    '''
    subclass_names = []

    @staticmethod
    def match(string):
        '''
        :param str string: Fortran code to check for a match
        :return: keyword  "PRIVATE" or None if no match is found
        :rtype: str or None
        '''
        return StringBase.match('PRIVATE', string.upper())


class Proc_Binding_Stmt(Base):  # pylint: disable=invalid-name
    '''
    :F03R:`450`::

    Fortran 2003 rule R450
    that specifies procedure binding for the type-bound procedures
    within a derived type.

    <proc-binding-stmt> = <specific-binding>
                          | <generic-binding>
                          | <final-binding>
    '''
    subclass_names = ['Specific_Binding', 'Generic_Binding', 'Final_Binding']


class Specific_Binding(StmtBase):  # pylint: disable=invalid-name
    ''':F03R:`451`::

    Fortran 2003 rule R451
    that specifies syntax of specific binding for a type-bound
    procedure within a derived type.

    <specific-binding> = PROCEDURE [ ( <interface-name> ) ] [
        [ , <binding-attr-list> ] :: ] <binding-name> [ => <procedure-name> ]

    The following are associated constraints:

    "C456 (R451) If => procedure-name appears, the double-colon
    separator shall appear."

    "C457 (R451) If => procedure-name appears, interface-name shall not
    appear."

    "C458 (R451) The procedure-name shall be the name of an accessible
    module procedure or an external procedure that has an explicit
    interface." Note, this is not checked by fparser.

    '''
    subclass_names = []
    use_names = ['Interface_Name', 'Binding_Attr_List',
                 'Binding_Name', 'Procedure_Name']

    @staticmethod
    def match(string):
        '''
        :param str string: Fortran code to check for a match
        :return: 5-tuple containing strings and instances of the classes
                 describing a specific type-bound procedure (optional
                 interface name, optional binding attribute list,
                 optional double colon delimiter, mandatory binding
                 name and optional procedure name)
        :rtype: 5-tuple of objects (1 mandatory and 4 optional)
        '''
        # Remove any leading, trailing spaces.
        string_strip = string.strip()
        if string_strip[:9].upper() != 'PROCEDURE':
            # There is no 'PROCEDURE' statement.
            return None
        if len(string_strip) < 11:
            # Line is too short to be valid
            return None
        # Remember whether there was a space after the keyword
        space_after = False
        if string_strip[9] == " ":
            space_after = True
        line = string_strip[9:].lstrip()
        # Find optional interface name if it exists.
        iname = None
        if line.startswith('('):
            index = line.find(')')
            if index == -1:
                # Left brace has no corresponding right brace
                return None
            iname = Interface_Name(line[1:index].strip())
            line = line[index+1:].lstrip()
        # Look for optional double colon and binding attribute list.
        dcolon = None
        mylist = None
        index = line.find('::')
        if index != -1:
            dcolon = '::'
            if line.startswith(','):
                mylist = Binding_Attr_List(line[1:index].strip())
            elif line[:index].strip():
                # There is content between procedure (with optional
                # interface) and :: that does not start with a ','
                # which is a syntax error.
                return None
            line = line[index+2:].lstrip()
        if not iname and not dcolon:
            # there is no interface name or double colon between the
            # keyword and the binding name. Therefore we expect a
            # space between the two.
            if not space_after:
                # No space was found so return to indicate an
                # error.
                return None
        # Find optional procedure name.
        index = line.find('=>')
        pname = None
        if index != -1:
            pname = Procedure_Name(line[index+2:].lstrip())
            line = line[:index].rstrip()
            if not dcolon:
                # Constraint C456 requires '::' if there is a
                # procedure-name.
                return None
        if iname and pname:
            # Constraint C457 disallows interface-name if there is a
            # procedure-name.
            return None
        # Return class arguments.
        return iname, mylist, dcolon, Binding_Name(line), pname

    def tostr(self):
        '''
        :return: parsed representation of a specific type-bound procedure
        :rtype: `str`

        '''
        if len(self.items) != 5:
            raise InternalError(
                "Class Specific_Binding method tostr() has '{0}' items, "
                "but expecting 5.".format(len(self.items)))

        stmt = "PROCEDURE"
        # Add optional interface name
        if self.items[0]:
            stmt += "({0})".format(self.items[0])
        # Add optional double colon and binding attribute list
        # (if the list is present)
        if self.items[1] and self.items[2]:
            stmt += ", {0} {1}".format(self.items[1], self.items[2])
        elif not self.items[1] and self.items[2]:
            stmt += " {0}".format(self.items[2])
        # Add mandatory Binding_Name
        stmt += " {0}".format(self.items[3])
        # Add optional procedure name
        if self.items[4]:
            stmt += " => {0}".format(self.items[4])
        return stmt


class Binding_PASS_Arg_Name(CALLBase):
    # pylint: disable=invalid-name
    '''
    :F03R:`453_help`::

    Fortran 2003 helper rule (for R453)
    that specifies syntax of passed-object dummy argument for a
    specific type-bound procedure.

    <binding-PASS-arg-name> = PASS ( <arg-name> )
    '''
    subclass_names = []
    use_names = ['Arg_Name']

    @staticmethod
    def match(string):
        '''
        :param str string: Fortran code to check for a match
        :return: keyword  "PASS" with the name of a passed-object
                 dummy argument or nothing if no match is found
        :rtype: str
        '''
        return CALLBase.match('PASS', Arg_Name, string)


class Generic_Binding(StmtBase):
    # pylint: disable=invalid-name
    '''
    :F03R:`452`::

    Fortran 2003 rule R452
    that specifies syntax of generic binding for a type-bound
    procedure within a derived type.

    <generic-binding> = GENERIC [ , <access-spec> ] ::
        <generic-spec> => <binding-name-list>
    '''
    subclass_names = []
    use_names = ['Access_Spec', 'Generic_Spec', 'Binding_Name_List']

    @staticmethod
    def match(string):
        '''
        :param str string: Fortran code to check for a match
        :return: 3-tuple containing strings and instances of the
                 classes describing a generic type-bound procedure
                 (optional access specifier, mandatory generic
                 identifier and mandatory binding name list)
        :rtype: 3-tuple of objects (2 mandatory and 1 optional)
        '''
        # Incorrect 'GENERIC' statement
        if string[:7].upper() != 'GENERIC':
            return
        line = string[7:].lstrip()
        i = line.find('::')
        # No mandatory double colon
        if i == -1:
            return
        aspec = None
        # Return optional access specifier (PRIVATE or PUBLIC)
        if line.startswith(','):
            aspec = Access_Spec(line[1:i].strip())
        line = line[i+2:].lstrip()
        i = line.find('=>')
        if i == -1:
            return
        # Return mandatory Generic_Spec and Binding_Name_List
        return aspec, Generic_Spec(line[:i].rstrip()), \
            Binding_Name_List(line[i+3:].lstrip())

    def tostr(self):
        '''
        :return: parsed representation of a "GENERIC" type-bound procedure
        :rtype: str
        '''
        if self.items[0] is None:
            return 'GENERIC :: %s => %s' % (self.items[1:])
        return 'GENERIC, %s :: %s => %s' % (self.items)


class Binding_Attr(STRINGBase):  # pylint: disable=invalid-name

    '''
    :F03R:`453`::

    Fortran 2003 rule R453
    that specifies syntax of allowed binding attributes for a
    specific type-bound procedure binding.

    <binding-attr> = PASS [ ( <arg-name> ) ]
                     | NOPASS
                     | NON_OVERRIDABLE
                     | DEFERRED
                     | <access-spec>
    '''
    subclass_names = ['Access_Spec', 'Binding_PASS_Arg_Name']

    @staticmethod
    def match(string):
        '''
        :return: keywords for allowed binding attributes or
                 nothing if no match is found
        :rtype: str
        '''
        return STRINGBase.match(['PASS', 'NOPASS',
                                 'NON_OVERRIDABLE', 'DEFERRED'], string)


class Final_Binding(StmtBase, WORDClsBase):  # pylint: disable=invalid-name

    '''
    :F03R:`454`::

    Fortran 2003 rule R454
    that specifies syntax of final binding for a type-bound
    procedure within a derived type.

    <final-binding> = FINAL [ :: ] <final-subroutine-name-list>
    '''
    subclass_names = []
    use_names = ['Final_Subroutine_Name_List']

    @staticmethod
    def match(string):
        '''
        :return: keyword  "FINAL" with the list of "FINAL" type-bound
                 procedures or nothing if no match is found
        :rtype: str
        '''
        return WORDClsBase.match(
            'FINAL', Final_Subroutine_Name_List, string, check_colons=True,
            require_cls=True)

    # String representation with optional double colons included
    tostr = WORDClsBase.tostr_a


class Derived_Type_Spec(CallBase):  # R455
    """
    <derived-type-spec> = <type-name> [ ( <type-param-spec-list> ) ]
    """
    subclass_names = ['Type_Name']
    use_names = ['Type_Param_Spec_List']

    def match(string):
        return CallBase.match(Type_Name, Type_Param_Spec_List, string)
    match = staticmethod(match)


class Type_Param_Spec(KeywordValueBase):  # R456
    """
    <type-param-spec> = [ <keyword> = ] <type-param-value>
    """
    subclass_names = ['Type_Param_Value']
    use_names = ['Keyword']

    def match(string):
        return KeywordValueBase.match(Keyword, Type_Param_Value, string)
    match = staticmethod(match)


class Structure_Constructor_2(KeywordValueBase):  # R457.b
    """
    <structure-constructor-2> = [ <keyword> = ] <component-data-source>
    """
    subclass_names = ['Component_Data_Source']
    use_names = ['Keyword']

    def match(string):
        return KeywordValueBase.match(Keyword, Component_Data_Source, string)
    match = staticmethod(match)


class Structure_Constructor(CallBase):  # R457
    """
    <structure-constructor> = <derived-type-spec> ( [ <component-spec-list> ] )
                            | <structure-constructor-2>
    """
    subclass_names = ['Structure_Constructor_2']
    use_names = ['Derived_Type_Spec', 'Component_Spec_List']

    def match(string):
        return CallBase.match(Derived_Type_Spec, Component_Spec_List, string)
    match = staticmethod(match)


class Component_Spec(KeywordValueBase):  # R458
    """
    <component-spec> = [ <keyword> = ] <component-data-source>
    """
    subclass_names = ['Component_Data_Source']
    use_names = ['Keyword']

    def match(string):
        return KeywordValueBase.match(Keyword, Component_Data_Source, string)
    match = staticmethod(match)


class Component_Data_Source(Base):  # R459
    """
    <component-data-source> = <expr>
                              | <data-target>
                              | <proc-target>
    """
    subclass_names = ['Proc_Target', 'Data_Target', 'Expr']


class Enum_Def(BlockBase):  # R460
    """
    <enum-def> = <enum-def-stmt>
                     <enumerator-def-stmt>
                     [ <enumerator-def-stmt> ]...
                     <end-enum-stmt>
    """
    subclass_names = []
    use_names = ['Enum_Def_Stmt', 'Enumerator_Def_Stmt', 'End_Enum_Stmt']

    @staticmethod
    def match(reader):
        return BlockBase.match(Enum_Def_Stmt, [Enumerator_Def_Stmt],
                               End_Enum_Stmt, reader)


class Enum_Def_Stmt(StmtBase):  # R461
    """
    <enum-def-stmt> = ENUM, BIND(C)
    """
    subclass_names = []
    use_names = []

    @staticmethod
    def match(string):
        if string.upper().replace(' ', '') != 'ENUM,BIND(C)':
            return
        return 'ENUM, BIND(C)',

    def tostr(self):
        return '%s' % (self.items[0])


class Enumerator_Def_Stmt(StmtBase, WORDClsBase):  # R462
    """
    <enumerator-def-stmt> = ENUMERATOR [ :: ] <enumerator-list>
    """
    subclass_names = []
    use_names = ['Enumerator_List']

    def match(string):
        return WORDClsBase.match(
            'ENUMERATOR', Enumerator_List, string,
            check_colons=True, require_cls=True)
    match = staticmethod(match)
    tostr = WORDClsBase.tostr_a


class Enumerator(BinaryOpBase):  # R463
    """
    <enumerator> = <named-constant> [ = <scalar-int-initialization-expr> ]
    """
    subclass_names = ['Named_Constant']
    use_names = ['Scalar_Int_Initialization_Expr']

    def match(string):
        if '=' not in string:
            return
        lhs, rhs = string.split('=', 1)
        return Named_Constant(
            lhs.rstrip()), '=', Scalar_Int_Initialization_Expr(rhs.lstrip())
    match = staticmethod(match)


class End_Enum_Stmt(EndStmtBase):  # R464
    """
    <end-enum-stmt> = END ENUM
    """
    subclass_names = []

    def match(string):
        return EndStmtBase.match('ENUM', None, string, require_stmt_type=True)
    match = staticmethod(match)


class Array_Constructor(BracketBase):  # R465
    """
    <array-constructor> = (/ <ac-spec> /)
                          | <left-square-bracket> <ac-spec>
                            <right-square-bracket>

    """
    subclass_names = []
    use_names = ['Ac_Spec']

    def match(string):
        try:
            obj = BracketBase.match('(//)', Ac_Spec, string)
        except NoMatchError:
            obj = None
        if obj is None:
            obj = BracketBase.match('[]', Ac_Spec, string)
        return obj
    match = staticmethod(match)


class Ac_Spec(Base):  # R466
    """
    <ac-spec> = <type-spec> ::
                | [ <type-spec> :: ] <ac-value-list>
    """
    subclass_names = ['Ac_Value_List']
    use_names = ['Type_Spec']

    def match(string):
        if string.endswith('::'):
            return Type_Spec(string[:-2].rstrip()), None
        line, repmap = string_replace_map(string)
        i = line.find('::')
        if i == -1:
            return
        ts = line[:i].rstrip()
        line = line[i+2:].lstrip()
        ts = repmap(ts)
        line = repmap(line)
        return Type_Spec(ts), Ac_Value_List(line)
    match = staticmethod(match)

    def tostr(self):
        if self.items[0] is None:
            return str(self.items[1])
        if self.items[1] is None:
            return str(self.items[0]) + ' ::'
        return '%s :: %s' % self.items

# R467: <left-square-bracket> = [
# R468: <right-square-bracket> = ]


class Ac_Value(Base):  # R469
    """
    <ac-value> = <expr>
                 | <ac-implied-do>
    """
    subclass_names = ['Ac_Implied_Do', 'Expr']


class Ac_Implied_Do(Base):  # R470
    """
    <ac-implied-do> = ( <ac-value-list> , <ac-implied-do-control> )
    """
    subclass_names = []
    use_names = ['Ac_Value_List', 'Ac_Implied_Do_Control']

    def match(string):
        if string[0] + string[-1] != '()':
            return
        line, repmap = string_replace_map(string[1:-1].strip())
        i = line.rfind('=')
        if i == -1:
            return
        j = line[:i].rfind(',')
        assert j != -1
        s1 = repmap(line[:j].rstrip())
        s2 = repmap(line[j+1:].lstrip())
        return Ac_Value_List(s1), Ac_Implied_Do_Control(s2)
    match = staticmethod(match)

    def tostr(self):
        return '(%s, %s)' % tuple(self.items)


class Ac_Implied_Do_Control(Base):  # R471
    """
    <ac-implied-do-control> = <ac-do-variable> = <scalar-int-expr> ,
        <scalar-int-expr> [ , <scalar-int-expr> ]
    """
    subclass_names = []
    use_names = ['Ac_Do_Variable', 'Scalar_Int_Expr']

    def match(string):
        i = string.find('=')
        if i == -1:
            return
        s1 = string[:i].rstrip()
        line, repmap = string_replace_map(string[i+1:].lstrip())
        t = line.split(',')
        if not (2 <= len(t) <= 3):
            return
        t = [Scalar_Int_Expr(s.strip()) for s in t]
        return Ac_Do_Variable(s1), t
    match = staticmethod(match)

    def tostr(self):
        return '%s = %s' % (self.items[0], ', '.join(map(str, self.items[1])))


class Ac_Do_Variable(Base):  # R472
    """
    <ac-do-variable> = <scalar-int-variable>
    <ac-do-variable> shall be a named variable
    """
    subclass_names = ['Scalar_Int_Variable']

#
# SECTION  5
#


class Type_Declaration_Stmt(Type_Declaration_StmtBase):  # R501
    """
    <type-declaration-stmt> = <declaration-type-spec> [
        [ , <attr-spec> ]... :: ] <entity-decl-list>
    """
    subclass_names = []
    use_names = ['Declaration_Type_Spec', 'Attr_Spec_List', 'Entity_Decl_List']

    @staticmethod
    def match(string):
        return Type_Declaration_StmtBase.match(
            Declaration_Type_Spec, Attr_Spec_List, Entity_Decl_List, string)

    @staticmethod
    def match2(string):
        line, repmap = string_replace_map(string)
        i = line.find('::')
        if i != -1:
            j = line[:i].find(',')
            if j != -1:
                i = j
        else:
            if line[:6].upper() == 'DOUBLE':
                m = re.search(r'\s[a-z_]', line[6:].lstrip(), re.I)
                if m is None:
                    return
                i = m.start() + len(line) - len(line[6:].lstrip())
            else:
                m = re.search(r'\s[a-z_]', line, re.I)
                if m is None:
                    return
                i = m.start()
        type_spec = Declaration_Type_Spec(repmap(line[:i].rstrip()))
        if type_spec is None:
            return
        line = line[i:].lstrip()
        if line.startswith(','):
            i = line.find('::')
            if i == -1:
                return
            attr_specs = Attr_Spec_List(repmap(line[1:i].strip()))
            if attr_specs is None:
                return
            line = line[i:]
        else:
            attr_specs = None
        if line.startswith('::'):
            line = line[2:].lstrip()
        entity_decls = Entity_Decl_List(repmap(line))
        if entity_decls is None:
            return
        return type_spec, attr_specs, entity_decls

    def tostr(self):
        if self.items[1] is None:
            return '%s :: %s' % (self.items[0], self.items[2])
        else:
            return '%s, %s :: %s' % self.items


class Declaration_Type_Spec(Base):  # R502
    """
    <declaration-type-spec> = <intrinsic-type-spec>
                              | TYPE ( <derived-type-spec> )
                              | CLASS ( <derived-type-spec> )
                              | CLASS ( * )
    """
    subclass_names = ['Intrinsic_Type_Spec']
    use_names = ['Derived_Type_Spec']

    def match(string):
        if string[-1] != ')':
            return
        start = string[:4].upper()
        if start == 'TYPE':
            line = string[4:].lstrip()
            if not line.startswith('('):
                return
            return 'TYPE', Derived_Type_Spec(line[1:-1].strip())
        start = string[:5].upper()
        if start == 'CLASS':
            line = string[5:].lstrip()
            if not line.startswith('('):
                return
            line = line[1:-1].strip()
            if line == '*':
                return 'CLASS', '*'
            return 'CLASS', Derived_Type_Spec(line)
        return
    match = staticmethod(match)

    def tostr(self):
        return '%s(%s)' % self.items


class Dimension_Attr_Spec(CALLBase):  # R503.d
    """
    <dimension-attr-spec> = DIMENSION ( <array-spec> )
    """
    subclass_names = []
    use_names = ['Array_Spec']

    def match(string):
        return CALLBase.match('DIMENSION', Array_Spec, string)
    match = staticmethod(match)


class Intent_Attr_Spec(CALLBase):  # R503.f
    """
    <intent-attr-spec> = INTENT ( <intent-spec> )
    """
    subclass_names = []
    use_names = ['Intent_Spec']

    def match(string):
        return CALLBase.match('INTENT', Intent_Spec, string)
    match = staticmethod(match)


class Attr_Spec(STRINGBase):  # R503
    """
    <attr-spec> = <access-spec>
                  | ALLOCATABLE
                  | ASYNCHRONOUS
                  | DIMENSION ( <array-spec> )
                  | EXTERNAL
                  | INTENT ( <intent-spec> )
                  | INTRINSIC
                  | <language-binding-spec>
                  | OPTIONAL
                  | PARAMETER
                  | POINTER
                  | PROTECTED
                  | SAVE
                  | TARGET
                  | VALUE
                  | VOLATILE
    """
    subclass_names = ['Access_Spec', 'Language_Binding_Spec',
                      'Dimension_Attr_Spec', 'Intent_Attr_Spec']
    use_names = []

    def match(string):
        return STRINGBase.match(pattern.abs_attr_spec, string)
    match = staticmethod(match)


class Entity_Decl(Base):  # R504
    """
    <entity-decl> = <object-name> [ ( <array-spec> ) ]
        [ * <char-length> ] [ <initialization> ]
                    | <function-name> [ * <char-length> ]
    """
    subclass_names = []
    use_names = ['Object_Name', 'Array_Spec', 'Char_Length',
                 'Initialization', 'Function_Name']

    def match(string, target=False):
        m = pattern.name.match(string)
        if m is None:
            return
        name = Name(m.group())
        newline = string[m.end():].lstrip()
        if not newline:
            return name, None, None, None
        array_spec = None
        char_length = None
        init = None
        if newline.startswith('('):
            line, repmap = string_replace_map(newline)
            i = line.find(')')
            if i == -1:
                return
            array_spec = Array_Spec(repmap(line[1:i].strip()))
            newline = repmap(line[i+1:].lstrip())
        if target:
            if newline:
                return
            return name, array_spec, None, None
        if newline.startswith('*'):
            line, repmap = string_replace_map(newline)
            i = line.find('=')
            if i != -1:
                char_length = repmap(line[1:i].strip())
                newline = repmap(newline[i:].lstrip())
            else:
                char_length = repmap(newline[1:].strip())
                newline = ''
            char_length = Char_Length(char_length)
        if newline.startswith('='):
            init = Initialization(newline)
        elif newline:
            return
        else:
            assert newline == '', repr((newline, string))
        return name, array_spec, char_length, init
    match = staticmethod(match)

    def tostr(self):
        s = str(self.items[0])
        if self.items[1] is not None:
            s += '(' + str(self.items[1]) + ')'
        if self.items[2] is not None:
            s += '*' + str(self.items[2])
        if self.items[3] is not None:
            s += ' ' + str(self.items[3])
        return s


class Object_Name(Base):  # R505
    """
    <object-name> = <name>
    """
    subclass_names = ['Name']


class Initialization(Base):  # R506
    """
    <initialization> =  = <initialization-expr>
                       | => <null-init>
    """
    subclass_names = []
    use_names = ['Initialization_Expr', 'Null_Init']

    def match(string):
        if string.startswith('=>'):
            return '=>', Null_Init(string[2:].lstrip())
        if string.startswith('='):
            return '=', Initialization_Expr(string[1:].lstrip())
        return
    match = staticmethod(match)

    def tostr(self):
        return '%s %s' % self.items


class Null_Init(STRINGBase):  # R507
    """
    <null-init> = <function-reference>

    <function-reference> shall be a reference to the NULL
        intrinsic function with no arguments.
    """
    subclass_names = ['Function_Reference']

    def match(string):
        return STRINGBase.match('NULL', string)
    match = staticmethod(match)


class Access_Spec(STRINGBase):  # R508
    """
:F03R:`508`::
    <access-spec> = PUBLIC
                    | PRIVATE
    """
    subclass_names = []

    def match(string):
        return STRINGBase.match(['PUBLIC', 'PRIVATE'], string)
    match = staticmethod(match)


class Language_Binding_Spec(Base):  # R509
    """
:F03R:`509`::
    <language-binding-spec> = BIND ( C [ ,
        NAME = <scalar-char-initialization-expr> ] )
    """
    subclass_names = []
    use_names = ['Scalar_Char_Initialization_Expr']

    def match(string):
        start = string[:4].upper()
        if start != 'BIND':
            return
        line = string[4:].lstrip()
        if not line or line[0] + line[-1] != '()':
            return
        line = line[1:-1].strip()
        if not line:
            return
        start = line[0].upper()
        if start != 'C':
            return
        line = line[1:].lstrip()
        if not line:
            return None,
        if not line.startswith(','):
            return
        line = line[1:].lstrip()
        start = line[:4].upper()
        if start != 'NAME':
            return
        line = line[4:].lstrip()
        if not line.startswith('='):
            return
        return Scalar_Char_Initialization_Expr(line[1:].lstrip()),
    match = staticmethod(match)

    def tostr(self):
        if self.items[0] is None:
            return 'BIND(C)'
        return 'BIND(C, NAME = %s)' % (self.items[0])


class Array_Spec(Base):  # R510
    """
:F03R:`510`::
    <array-spec> = <explicit-shape-spec-list>
                   | <assumed-shape-spec-list>
                   | <deferred-shape-spec-list>
                   | <assumed-size-spec>
    """
    subclass_names = ['Assumed_Size_Spec', 'Explicit_Shape_Spec_List',
                      'Assumed_Shape_Spec_List',
                      'Deferred_Shape_Spec_List']


class Explicit_Shape_Spec(SeparatorBase):  # R511
    """
    <explicit-shape-spec> = [ <lower-bound> : ] <upper-bound>
    """
    subclass_names = []
    use_names = ['Lower_Bound', 'Upper_Bound']

    def match(string):
        line, repmap = string_replace_map(string)
        if ':' not in line:
            return None, Upper_Bound(string)
        lower, upper = line.split(':', 1)
        lower = lower.rstrip()
        upper = upper.lstrip()
        if not upper:
            return
        if not lower:
            return
        return Lower_Bound(repmap(lower)), Upper_Bound(repmap(upper))
    match = staticmethod(match)

    def tostr(self):
        if self.items[0] is None:
            return str(self.items[1])
        return SeparatorBase.tostr(self)


class Lower_Bound(Base):  # R512
    """
    <lower-bound> = <specification-expr>
    """
    subclass_names = ['Specification_Expr']


class Upper_Bound(Base):  # R513
    """
    <upper-bound> = <specification-expr>
    """
    subclass_names = ['Specification_Expr']


class Assumed_Shape_Spec(SeparatorBase):  # R514
    """
:F03R:`514`::
    <assumed-shape-spec> = [ <lower-bound> ] :
    """
    subclass_names = []
    use_names = ['Lower_Bound']

    def match(string):
        return SeparatorBase.match(Lower_Bound, None, string)
    match = staticmethod(match)


class Deferred_Shape_Spec(SeparatorBase):  # R515
    """
:F03R:`515`::
    <deferred_shape_spec> = :
    """
    subclass_names = []

    def match(string):
        if string == ':':
            return None, None
        return
    match = staticmethod(match)


class Assumed_Size_Spec(Base):  # R516
    """
:F03R:`516`::
    <assumed-size-spec> = [ <explicit-shape-spec-list> , ]
        [ <lower-bound> : ] *
    """
    subclass_names = []
    use_names = ['Explicit_Shape_Spec_List', 'Lower_Bound']

    def match(string):
        if not string.endswith('*'):
            return
        line = string[:-1].rstrip()
        if not line:
            return None, None
        if line.endswith(':'):
            line, repmap = string_replace_map(line[:-1].rstrip())
            i = line.rfind(',')
            if i == -1:
                return None, Lower_Bound(repmap(line))
            return Explicit_Shape_Spec_List(
                repmap(line[:i].rstrip())), \
                Lower_Bound(repmap(line[i+1:].lstrip()))
        if not line.endswith(','):
            return
        line = line[:-1].rstrip()
        return Explicit_Shape_Spec_List(line), None
    match = staticmethod(match)

    def tostr(self):
        s = ''
        if self.items[0] is not None:
            s += str(self.items[0]) + ', '
        if self.items[1] is not None:
            s += str(self.items[1]) + ' : '
        s += '*'
        return s


class Intent_Spec(STRINGBase):  # R517
    """
    <intent-spec> = IN
                    | OUT
                    | INOUT
    """
    subclass_names = []

    def match(string):
        return STRINGBase.match(pattern.abs_intent_spec, string)
    match = staticmethod(match)


class Access_Stmt(StmtBase, WORDClsBase):  # R518
    """
:F03R:`518`::
    <access-stmt> = <access-spec> [ [ :: ] <access-id-list> ]
    """
    subclass_names = []
    use_names = ['Access_Spec', 'Access_Id_List']

    def match(string):
        return WORDClsBase.match(
            ['PUBLIC', 'PRIVATE'],
            Access_Id_List, string, check_colons=True,
            require_cls=False)
    match = staticmethod(match)
    tostr = WORDClsBase.tostr_a


class Access_Id(Base):  # R519
    """
:F03R:`519`::
    <access-id> = <use-name>
                  | <generic-spec>
    """
    subclass_names = ['Use_Name', 'Generic_Spec']


class Object_Name_Deferred_Shape_Spec_List_Item(CallBase):
    """
    <..> =  <object-name> [ ( <deferred-shape-spec-list> ) ]
    """
    subclass_names = ['Object_Name']
    use_names = ['Deferred_Shape_Spec_List']

    def match(string):
        return CallBase.match(
            Object_Name, Deferred_Shape_Spec_List, string,
            require_rhs=True)
    match = staticmethod(match)


class Allocatable_Stmt(StmtBase, WORDClsBase):  # R520
    """
:F03R:`520`::
    <allocateble-stmt> = ALLOCATABLE [ :: ] <object-name> [
        ( <deferred-shape-spec-list> ) ] [ , <object-name>
        [ ( <deferred-shape-spec-list> ) ] ]...
    """
    subclass_names = []
    use_names = ['Object_Name_Deferred_Shape_Spec_List_Item_List']

    def match(string):
        return WORDClsBase.match(
            'ALLOCATABLE', Object_Name_Deferred_Shape_Spec_List_Item_List,
            string, check_colons=True, require_cls=True)
    match = staticmethod(match)


class Asynchronous_Stmt(StmtBase, WORDClsBase):  # R521
    """
:F03R:`521`::
    <asynchronous-stmt> = ASYNCHRONOUS [ :: ] <object-name-list>
    """
    subclass_names = []
    use_names = ['Object_Name_List']

    def match(string):
        return WORDClsBase.match(
            'ASYNCHRONOUS', Object_Name_List, string, check_colons=True,
            require_cls=True)
    match = staticmethod(match)


class Bind_Stmt(StmtBase):  # R522
    """
:F03R:`522`::
    <bind-stmt> = <language-binding-spec> [ :: ] <bind-entity-list>
    """
    subclass_names = []
    use_names = ['Language_Binding_Spec', 'Bind_Entity_List']

    def match(string):
        i = string.find('::')
        if i == -1:
            i = string.find(')')
            if i == -1:
                return
            lhs, rhs = string[:i], string[i+1:]
        else:
            lhs, rhs = string.split('::', 1)
        lhs = lhs.rstrip()
        rhs = rhs.lstrip()
        if not lhs or not rhs:
            return
        return Language_Binding_Spec(lhs), Bind_Entity_List(rhs)
    match = staticmethod(match)

    def tostr(self):
        return '%s :: %s' % self.items


class Bind_Entity(BracketBase):  # R523
    """
    <bind-entity> = <entity-name>
                    | / <common-block-name> /
    """
    subclass_names = ['Entity_Name']
    use_names = ['Common_Block_Name']

    def match(string):
        return BracketBase.match('//', Common_Block_Name, string)
    match = staticmethod(match)


class Data_Stmt(StmtBase):  # R524
    """
:F03R:524::
    <data-stmt> = DATA <data-stmt-set> [ [ , ] <data-stmt-set> ]...
    """
    subclass_names = []
    use_names = ['Data_Stmt_Set']

    @staticmethod
    def match(string):
        if string[:4].upper() != 'DATA':
            return
        line, repmap = string_replace_map(string[4:].lstrip())
        i = line.find('/')
        if i == -1:
            return
        i = line.find('/', i + 1)
        if i == -1:
            return
        items = [Data_Stmt_Set(repmap(line[:i+1]))]
        line = line[i+1:].lstrip()
        while line:
            if line.startswith(','):
                line = line[1:].lstrip()
            i = line.find('/')
            if i == -1:
                return
            i = line.find('/', i + 1)
            if i == -1:
                return
            items.append(Data_Stmt_Set(repmap(line[:i+1])))
            line = line[i+1:].lstrip()
        return tuple(items)

    def tostr(self):
        return 'DATA ' + ', '.join(map(str, self.items))


class Data_Stmt_Set(Base):  # R525
    """
:F03R:525::
    <data-stmt-set> = <data-stmt-object-list> / <data-stmt-value-list> /
    """
    subclass_names = []
    use_names = ['Data_Stmt_Object_List', 'Data_Stmt_Value_List']

    @staticmethod
    def match(string):
        if not string.endswith('/'):
            return
        line, repmap = string_replace_map(string)
        i = line.find('/')
        if i == -1:
            return
        data_stmt_object_list = Data_Stmt_Object_List(
            repmap(line[:i].rstrip()))
        data_stmt_value_list = Data_Stmt_Value_List(
            repmap(line[i+1:-1].strip()))
        return data_stmt_object_list, data_stmt_value_list

    data_stmt_object_list = property(lambda self: self.items[0])
    data_stmt_value_list = property(lambda self: self.items[1])

    def tostr(self):
        return '%s / %s /' % tuple(self.items)


class Data_Stmt_Object(Base):  # R526
    """
:F03R:526::
    <data-stmt-object> = <variable>
                         | <data-implied-do>
    """
    subclass_names = ['Variable', 'Data_Implied_Do']


class Data_Implied_Do(Base):  # R527
    """
:F03R:527::
    <data-implied-do> = ( <data-i-do-object-list> ,
        <data-i-do-variable> = <scalar-int-expr > ,
        <scalar-int-expr> [ , <scalar-int-expr> ] )
    """
    subclass_names = []
    use_names = ['Data_I_Do_Object_List', 'Data_I_Do_Variable',
                 'Scalar_Int_Expr']

    @staticmethod
    def match(string):
        if not (string.startswith('(') and string.endswith(')')):
            return
        line, repmap = string_replace_map(string[1:-1].strip())
        s = line.split('=', 1)
        if len(s) != 2:
            return
        lhs = s[0].rstrip()
        rhs = s[1].lstrip()
        s1 = lhs.rsplit(',', 1)
        if len(s1) != 2:
            return
        s2 = rhs.split(',')
        if len(s2) not in [2, 3]:
            return
        data_i_do_object_list = Data_I_Do_Object_List(repmap(s1[0].rstrip()))
        data_i_do_variable = Data_I_Do_Variable(repmap(s1[1].lstrip()))
        scalar_int_expr1 = Scalar_Int_Expr(repmap(s2[0].rstrip()))
        scalar_int_expr2 = Scalar_Int_Expr(repmap(s2[1].strip()))
        if len(s2) == 3:
            scalar_int_expr3 = Scalar_Int_Expr(repmap(s2[2].lstrip()))
        else:
            scalar_int_expr3 = None
        return data_i_do_object_list, data_i_do_variable, \
            scalar_int_expr1, scalar_int_expr2, scalar_int_expr3

    data_i_do_object_list = property(lambda self: self.items[0])
    data_i_do_variable = property(lambda self: self.items[1])
    scalar_int_expr1 = property(lambda self: self.items[2])
    scalar_int_expr2 = property(lambda self: self.items[3])
    scalar_int_expr3 = property(lambda self: self.items[4])

    def tostr(self):
        tmp = '%s, %s = %s, %s' % tuple(self.items[:4])
        if self.items[4] is not None:
            tmp += ', %s' % (self.items[4])
        return '(' + tmp + ')'


class Data_I_Do_Object(Base):  # R528
    """
    <data-i-do-object> = <array-element>
                         | <scalar-structure-component>
                         | <data-implied-do>
    """
    subclass_names = ['Array_Element', 'Scalar_Structure_Component',
                      'Data_Implied_Do']


class Data_I_Do_Variable(Base):  # R529
    """
    <data-i-do-variable> = <scalar-int-variable>
    """
    subclass_names = ['Scalar_Int_Variable']


class Data_Stmt_Value(Base):  # R530
    """
    <data-stmt-value> = [ <data-stmt-repeat> * ] <data-stmt-constant>
    """
    subclass_names = ['Data_Stmt_Constant']
    use_names = ['Data_Stmt_Repeat']

    def match(string):
        line, repmap = string_replace_map(string)
        s = line.split('*', 1)
        if len(s) != 2:
            return
        lhs = repmap(s[0].rstrip())
        rhs = repmap(s[1].lstrip())
        if not lhs or not rhs:
            return
        return Data_Stmt_Repeat(lhs), Data_Stmt_Constant(rhs)
    match = staticmethod(match)

    def tostr(self):
        return '%s * %s' % self.items


class Data_Stmt_Repeat(Base):  # R531
    """
    <data-stmt-repeat> = <scalar-int-constant>
                         | <scalar-int-constant-subobject>
    """
    subclass_names = ['Scalar_Int_Constant', 'Scalar_Int_Constant_Subobject']


class Data_Stmt_Constant(Base):  # R532
    """
    <data-stmt-constant> = <scalar-constant>
                           | <scalar-constant-subobject>
                           | <signed-int-literal-constant>
                           | <signed-real-literal-constant>
                           | <null-init>
                           | <structure-constructor>
    """
    subclass_names = ['Scalar_Constant', 'Scalar_Constant_Subobject',
                      'Signed_Int_Literal_Constant',
                      'Signed_Real_Literal_Constant',
                      'Null_Init', 'Structure_Constructor']


class Int_Constant_Subobject(Base):  # R533
    """
    <int-constant-subobject> = <constant-subobject>
    """
    subclass_names = ['Constant_Subobject']


class Constant_Subobject(Base):  # R534
    """
    <constant-subobject> = <designator>
    """
    subclass_names = ['Designator']


class Dimension_Stmt(StmtBase):  # R535
    """
    <dimension-stmt> = DIMENSION [ :: ] <array-name> ( <array-spec> )
        [ , <array-name> ( <array-spec> ) ]...
    """
    subclass_names = []
    use_names = ['Array_Name', 'Array_Spec']

    def match(string):
        if string[:9].upper() != 'DIMENSION':
            return
        line, repmap = string_replace_map(string[9:].lstrip())
        if line.startswith('::'):
            line = line[2:].lstrip()
        decls = []
        for s in line.split(','):
            s = s.strip()
            if not s.endswith(')'):
                return
            i = s.find('(')
            if i == -1:
                return
            decls.append((Array_Name(repmap(s[:i].rstrip())),
                          Array_Spec(repmap(s[i+1:-1].strip()))))
        if not decls:
            return
        return decls,
    match = staticmethod(match)

    def tostr(self):
        return 'DIMENSION :: ' + ', '.join(['%s(%s)'
                                            % ns for ns in self.items[0]])


class Intent_Stmt(StmtBase):  # R536
    """
    <intent-stmt> = INTENT ( <intent-spec> ) [ :: ] <dummy-arg-name-list>
    """
    subclass_names = []
    use_names = ['Intent_Spec', 'Dummy_Arg_Name_List']

    def match(string):
        if string[:6].upper() != 'INTENT':
            return
        line = string[6:].lstrip()
        if not line or not line.startswith('('):
            return
        i = line.rfind(')')
        if i == -1:
            return
        spec = line[1:i].strip()
        if not spec:
            return
        line = line[i+1:].lstrip()
        if line.startswith('::'):
            line = line[2:].lstrip()
        if not line:
            return
        return Intent_Spec(spec), Dummy_Arg_Name_List(line)
    match = staticmethod(match)

    def tostr(self):
        return 'INTENT(%s) :: %s' % self.items


class Optional_Stmt(StmtBase, WORDClsBase):  # R537
    """
    <optional-stmt> = OPTIONAL [ :: ] <dummy-arg-name-list>
    """
    subclass_names = []
    use_names = ['Dummy_Arg_Name_List']

    def match(string):
        return WORDClsBase.match(
            'OPTIONAL', Dummy_Arg_Name_List, string, check_colons=True,
            require_cls=True)
    match = staticmethod(match)
    tostr = WORDClsBase.tostr_a


class Parameter_Stmt(StmtBase, CALLBase):  # R538
    """
    <parameter-stmt> = PARAMETER ( <named-constant-def-list> )
    """
    subclass_names = []
    use_names = ['Named_Constant_Def_List']

    def match(string):
        return CALLBase.match('PARAMETER', Named_Constant_Def_List,
                              string, require_rhs=True)
    match = staticmethod(match)


class Named_Constant_Def(KeywordValueBase):  # R539
    """
    <named-constant-def> = <named-constant> = <initialization-expr>
    """
    subclass_names = []
    use_names = ['Named_Constant', 'Initialization_Expr']

    def match(string):
        return KeywordValueBase.match(Named_Constant, Initialization_Expr,
                                      string)
    match = staticmethod(match)


class Cray_Pointer_Stmt(StmtBase, WORDClsBase):  # pylint: disable=invalid-name
    '''
    cray-pointer-stmt is POINTER cray-pointer-decl-list
    '''
    subclass_names = []
    use_names = ['Cray_Pointer_Decl_List']

    @staticmethod
    def match(string):
        '''Implements the matching for a Cray-pointer statement.

        :param string: the reader or string to match as a Cray-pointer \
        statement.
        :type string: \
        :py:class:`fparser.common.readfortran.FortranReaderBase` or \
        `str`
        :return: a tuple of size 2 containing a string with the name \
        "POINTER" and a cray-pointer-decl-list, if there is a match, \
        or `None` if there is not.
        :rtype: (str, Cray_Pointer_Decl_List) or None

        '''
        from fparser.two.utils import EXTENSIONS
        if 'cray-pointer' not in EXTENSIONS:
            return None
        return WORDClsBase.match('POINTER', Cray_Pointer_Decl_List, string,
                                 require_cls=True)


class Cray_Pointer_Decl(Base):  # pylint: disable=invalid-name
    '''
    cray-pointer-decl is ( cray-pointer-name, cray-pointee-decl )
    '''
    use_names = ['Cray_Pointer_Name', 'Cray_Pointee_Name', 'Cray_Pointee_Decl']

    @staticmethod
    def match(string):
        '''Implements the matching for a Cray-pointer declaration.

        :param str string: the string to match as a Cray-pointer \
        declaration.
        :return: None if there is no match, otherwise a tuple of size \
        2 containing the name of the pointer as the first argument and \
        either the name of the pointee as the second argument or a \
        Cray-pointee declaration.
        :rtype: None, (Name, Name) or (Name, Cray_Pointee_Decl)

        '''
        if not string:
            return None
        strip_string = string.strip()
        if not strip_string:
            return None
        if not strip_string[0] == "(":
            return None
        if not strip_string[-1] == ")":
            return None
        strip_string_nobr = strip_string[1:-1].strip()
        line, repmap = string_replace_map(strip_string_nobr)
        split_list = line.split(',')
        if len(split_list) != 2:
            return None
        pointer_name = repmap(split_list[0]).strip()
        pointee_str = repmap(split_list[1]).strip()
        if pointee_str[-1] == ")":
            return Cray_Pointer_Name(pointer_name), \
                Cray_Pointee_Decl(pointee_str)
        return Cray_Pointer_Name(pointer_name), Cray_Pointee_Name(pointee_str)

    def tostr(self):
        '''
        :return: this Cray-pointee declaration as a string
        :rtype: str
        :raises InternalError: if the internal items list variable is \
        not the expected size.
        :raises InternalError: if the first element of the internal \
        items list is None or is empty.
        :raises InternalError: if the second element of the internal \
        items list is None or is empty.
        '''
        if len(self.items) != 2:
            raise InternalError(
                "Cray_Pointer_Decl.tostr(). 'Items' should be of size 2 but "
                "found '{0}'.".format(len(self.items)))
        if not self.items[0]:
            raise InternalError("Cray_Pointer_Decl_Stmt.tostr(). 'Items' "
                                "entry 0 should be a pointer name but it is "
                                "empty")
        if not self.items[1]:
            raise InternalError("Cray_Pointer_Decl_Stmt.tostr(). 'Items' "
                                "entry 1 should be a pointee name or pointee "
                                "declaration but it is empty")
        return "({0}, {1})".format(self.items[0], self.items[1])


class Cray_Pointee_Decl(CallBase):  # pylint: disable=invalid-name
    '''
    cray-pointee-decl is cray-pointee-name ( cray-pointee-array-spec )

    '''
    subclass_names = []
    use_names = ['Cray_Pointee_Name', 'Cray_Pointee_Array_Spec']

    @staticmethod
    def match(string):
        '''Implements the matching for a Cray-pointee declaration.

        :param str string: the string to match as a Cray-pointee \
        declaration.
        :return: None if there is no match, otherwise a tuple of size \
        2 containing the name of the pointee as the first argument and \
        a Cray-pointee array spec as the second argument.
        :rtype: None or (Name, Cray_Pointee_Array_Spec)

        '''
        return CallBase.match(
            Cray_Pointee_Name, Cray_Pointee_Array_Spec, string,
            require_rhs=True)


class Cray_Pointee_Array_Spec(Base):  # pylint: disable=invalid-name
    '''cray-pointee-array-spec is explicit-shape-spec-list
                            or assumed-size-spec

    The above two forms of declaration are the only ones allowed
    according to
    http://pubs.cray.com/content/S-3901/8.6/
    cray-fortran-reference-manual-s-3901-86/types) or
    https://docs.oracle.com/cd/E19957-01/805-4941/z40000a54ba7/index.html

    '''
    subclass_names = ['Assumed_Size_Spec', 'Explicit_Shape_Spec_List']


class Pointer_Stmt(StmtBase, WORDClsBase):  # R540
    """
    <pointer-stmt> = POINTER [ :: ] <pointer-decl-list>
    """
    subclass_names = []
    use_names = ['Pointer_Decl_List']

    def match(string):
        return WORDClsBase.match('POINTER', Pointer_Decl_List, string,
                                 check_colons=True, require_cls=True)
    match = staticmethod(match)
    tostr = WORDClsBase.tostr_a


class Pointer_Decl(CallBase):  # R541
    """
    <pointer-decl> = <object-name> [ ( <deferred-shape-spec-list> ) ]
                     | <proc-entity-name>
    """
    subclass_names = ['Proc_Entity_Name', 'Object_Name']
    use_names = ['Deferred_Shape_Spec_List']

    def match(string):
        return CallBase.match(Object_Name, Deferred_Shape_Spec_List,
                              string, require_rhs=True)
    match = staticmethod(match)


class Protected_Stmt(StmtBase, WORDClsBase):  # R542
    """
    <protected-stmt> = PROTECTED [ :: ] <entity-name-list>
    """
    subclass_names = []
    use_names = ['Entity_Name_List']

    def match(string):
        return WORDClsBase.match(
            'PROTECTED', Entity_Name_List, string, check_colons=True,
            require_cls=True)
    match = staticmethod(match)
    tostr = WORDClsBase.tostr_a


class Save_Stmt(StmtBase, WORDClsBase):  # R543
    """
    <save-stmt> = SAVE [ [ :: ] <saved-entity-list> ]
    """
    subclass_names = []
    use_names = ['Saved_Entity_List']

    def match(string):
        return WORDClsBase.match(
            'SAVE', Saved_Entity_List, string, check_colons=True,
            require_cls=False)
    match = staticmethod(match)
    tostr = WORDClsBase.tostr_a


class Saved_Entity(BracketBase):  # R544
    """
    <saved-entity> = <object-name>
                     | <proc-pointer-name>
                     | / <common-block-name> /
    """
    subclass_names = ['Object_Name', 'Proc_Pointer_Name']
    use_names = ['Common_Block_Name']

    def match(string):
        return BracketBase.match('//', Common_Block_Name, string)
    match = staticmethod(match)


class Proc_Pointer_Name(Base):  # R545
    """
    <proc-pointer-name> = <name>
    """
    subclass_names = ['Name']


class Target_Entity_Decl(Entity_Decl):
    """
    <target-entity-decl> = <object-name> [ ( <array-spec> ) ]
    """
    subclass_names = []
    use_names = ['Object_Name', 'Array_Spec']

    @staticmethod
    def match(string):
        return Entity_Decl.match(string, target=True)


class Target_Stmt(StmtBase):  # R546
    """
    <target-stmt> = TARGET [ :: ] <target-entity-decl-list>
    """
    subclass_names = []
    use_names = ['Target_Entity_Decl_List']

    @staticmethod
    def match(string):
        if string[:6].upper() != 'TARGET':
            return
        line = string[6:].lstrip()
        if line.startswith('::'):
            line = line[2:].lstrip()
        return Target_Entity_Decl_List(line),

    def tostr(self):
        return 'TARGET :: %s' % (self.items[0])


class Value_Stmt(StmtBase, WORDClsBase):  # R547
    """
    <value-stmt> = VALUE [ :: ] <dummy-arg-name-list>
    """
    subclass_names = []
    use_names = ['Dummy_Arg_Name_List']

    @staticmethod
    def match(string):
        return WORDClsBase.match(
            'VALUE', Dummy_Arg_Name_List, string, check_colons=True,
            require_cls=True)
    tostr = WORDClsBase.tostr_a


class Volatile_Stmt(StmtBase, WORDClsBase):  # R548
    """
    <volatile-stmt> = VOLATILE [ :: ] <object-name-list>
    """
    subclass_names = []
    use_names = ['Object_Name_List']

    @staticmethod
    def match(string):
        return WORDClsBase.match(
            'VOLATILE', Object_Name_List, string, check_colons=True,
            require_cls=True)
    tostr = WORDClsBase.tostr_a


class Implicit_Stmt(StmtBase):  # R549
    """
::
    <implicit-stmt> = IMPLICIT <implicit-spec-list>
                      | IMPLICIT NONE

Attributes
----------
items : ({'NONE', Implicit_Spec_List},)
    """
    subclass_names = []
    use_names = ['Implicit_Spec_List']

    @staticmethod
    def match(string):
        if string[:8].upper() != 'IMPLICIT':
            return
        line = string[8:].lstrip()
        if len(line) == 4 and line.upper() == 'NONE':
            return 'NONE',
        return Implicit_Spec_List(line),
        for w, cls in [(pattern.abs_implicit_none, None),
                       ('IMPLICIT', Implicit_Spec_List)]:
            try:
                obj = WORDClsBase.match(w, cls, string)
            except NoMatchError:
                obj = None
            if obj is not None:
                return obj
        return

    def tostr(self):
        return 'IMPLICIT %s' % (self.items[0])


class Implicit_Spec(CallBase):  # R550
    """
    <implicit-spec> = <declaration-type-spec> ( <letter-spec-list> )
    """
    subclass_names = []
    use_names = ['Declaration_Type_Spec', 'Letter_Spec_List']

    def match(string):
        if not string.endswith(')'):
            return
        i = string.rfind('(')
        if i == -1:
            return
        s1 = string[:i].rstrip()
        s2 = string[i+1:-1].strip()
        if not s1 or not s2:
            return
        return Declaration_Type_Spec(s1), Letter_Spec_List(s2)
    match = staticmethod(match)


class Letter_Spec(Base):  # R551
    """
    <letter-spec> = <letter> [ - <letter> ]
    """
    subclass_names = []

    def match(string):
        if len(string) == 1:
            lhs = string.upper()
            if 'A' <= lhs <= 'Z':
                return lhs, None
            return
        if '-' not in string:
            return
        lhs, rhs = string.split('-', 1)
        lhs = lhs.strip().upper()
        rhs = rhs.strip().upper()
        if not len(lhs) == len(rhs) == 1:
            return
        if not ('A' <= lhs <= rhs <= 'Z'):
            return
        return lhs, rhs
    match = staticmethod(match)

    def tostr(self):
        if self.items[1] is None:
            return str(self.items[0])
        return '%s - %s' % tuple(self.items)


class Namelist_Stmt(StmtBase):  # R552
    """
::
    <namelist-stmt> = NAMELIST / <namelist-group-name> /
        <namelist-group-object-list> [ [ , ] / <namelist-group-name> /
        <namelist-group-object-list> ]...

Attributes
----------
items : (Namelist_Group_Name, Namelist_Group_Object_List)-tuple
    """
    subclass_names = []
    use_names = ['Namelist_Group_Name', 'Namelist_Group_Object_List']

    @staticmethod
    def match(string):
        if string[:8].upper() != 'NAMELIST':
            return
        line = string[8:].lstrip()
        parts = line.split('/')
        items = []
        fst = parts.pop(0)
        assert not fst, repr((fst, parts))
        while len(parts) >= 2:
            name, lst = parts[:2]
            del parts[:2]
            name = name.strip()
            lst = lst.strip()
            if lst.endswith(','):
                lst = lst[:-1].rstrip()
            items.append(
                (Namelist_Group_Name(name), Namelist_Group_Object_List(lst)))
        assert not parts, repr(parts)
        return tuple(items)

    def tostr(self):
        return 'NAMELIST ' + ', '.join('/%s/ %s' % (name_lst)
                                       for name_lst in self.items)


class Namelist_Group_Object(Base):  # R553
    """
    <namelist-group-object> = <variable-name>
    """
    subclass_names = ['Variable_Name']


class Equivalence_Stmt(StmtBase, WORDClsBase):  # R554
    """
    <equivalence-stmt> = EQUIVALENCE <equivalence-set-list>
    """
    subclass_names = []
    use_names = ['Equivalence_Set_List']

    def match(string):
        return WORDClsBase.match('EQUIVALENCE', Equivalence_Set_List, string)
    match = staticmethod(match)


class Equivalence_Set(Base):  # R555
    """
    <equivalence-set> = ( <equivalence-object> , <equivalence-object-list> )
    """
    subclass_names = []
    use_names = ['Equivalence_Object', 'Equivalence_Object_List']

    def match(string):
        if not string or string[0] + string[-1] != '()':
            return
        line = string[1:-1].strip()
        if not line:
            return
        tmp = Equivalence_Object_List(line)
        obj = tmp.items[0]
        tmp.items = tmp.items[1:]
        if not tmp.items:
            return
        return obj, tmp
    match = staticmethod(match)

    def tostr(self):
        return '(%s, %s)' % tuple(self.items)


class Equivalence_Object(Base):  # R556
    """
    <equivalence-object> = <variable-name>
                           | <array-element>
                           | <substring>
    """
    subclass_names = ['Variable_Name', 'Array_Element', 'Substring']


class Common_Stmt(StmtBase):  # R557
    """
    <common-stmt> = COMMON [ / [ <common-block-name> ] / ]
        <common-block-object-list> [ [ , ] / [ <common-block-name> ]
        / <common-block-object-list> ]...
    """
    subclass_names = []
    use_names = ['Common_Block_Name', 'Common_Block_Object_List']

    def match(string):
        if string[:6].upper() != 'COMMON':
            return
        line = string[6:]
        if not line or 'A' <= line[0].upper() <= 'Z' or line[0] == '_':
            return
        line, repmap = string_replace_map(line.lstrip())
        items = []
        if line.startswith('/'):
            i = line.find('/', 1)
            if i == -1:
                return
            name = line[1:i].strip() or None
            if name is not None:
                name = Common_Block_Name(name)
            line = line[i+1:].lstrip()
            i = line.find('/')
            if i == -1:
                lst = Common_Block_Object_List(repmap(line))
                line = ''
            else:
                tmp = line[:i].rstrip()
                if tmp.endswith(','):
                    tmp = tmp[:-1].rstrip()
                if not tmp:
                    return
                lst = Common_Block_Object_List(repmap(tmp))
                line = line[i:].lstrip()
        else:
            name = None
            i = line.find('/')
            if i == -1:
                lst = Common_Block_Object_List(repmap(line))
                line = ''
            else:
                tmp = line[:i].rstrip()
                if tmp.endswith(','):
                    tmp = tmp[:-1].rstrip()
                if not tmp:
                    return
                lst = Common_Block_Object_List(repmap(tmp))
                line = line[i:].lstrip()
        items.append((name, lst))
        while line:
            if line.startswith(','):
                line = line[1:].lstrip()
            if not line.startswith('/'):
                return
            i = line.find('/', 1)
            name = line[1:i].strip() or None
            if name is not None:
                name = Common_Block_Name(name)
            line = line[i+1:].lstrip()
            i = line.find('/')
            if i == -1:
                lst = Common_Block_Object_List(repmap(line))
                line = ''
            else:
                tmp = line[:i].rstrip()
                if tmp.endswith(','):
                    tmp = tmp[:-1].rstrip()
                if not tmp:
                    return
                lst = Common_Block_Object_List(repmap(tmp))
                line = line[i:].lstrip()
            items.append((name, lst))
        return items,
    match = staticmethod(match)

    def tostr(self):
        s = 'COMMON'
        for (name, lst) in self.items[0]:
            if name is not None:
                s += ' /%s/ %s' % (name, lst)
            else:
                s += ' // %s' % (lst)
        return s


class Common_Block_Object(CallBase):  # R558
    """
    <common-block-object> = <variable-name> [ ( <explicit-shape-spec-list> ) ]
                            | <proc-pointer-name>
    """
    subclass_names = ['Proc_Pointer_Name', 'Variable_Name']
    use_names = ['Variable_Name', 'Explicit_Shape_Spec_List']

    def match(string):
        return CallBase.match(
            Variable_Name, Explicit_Shape_Spec_List, string,
            require_rhs=True)
    match = staticmethod(match)

#
# SECTION  6
#


class Variable(Base):  # R601
    """
    <variable> = <designator>
    """
    subclass_names = ['Designator']


class Variable_Name(Base):  # R602
    """
    <variable-name> = <name>
    """
    subclass_names = ['Name']


class Designator(Base):  # R603
    """
    <designator> = <object-name>
                   | <array-element>
                   | <array-section>
                   | <structure-component>
                   | <substring>
    <substring-range> = [ <scalar-int-expr> ] : [ <scalar-int-expr> ]
    <structure-component> = <data-ref>
    """
    subclass_names = ['Object_Name', 'Array_Section', 'Array_Element',
                      'Structure_Component', 'Substring'
                      ]


class Logical_Variable(Base):  # R604
    """
    <logical-variable> = <variable>
    """
    subclass_names = ['Variable']


class Default_Logical_Variable(Base):  # R605
    """
    <default-logical-variable> = <variable>
    """
    subclass_names = ['Variable']


class Char_Variable(Base):  # R606
    """
    <char-variable> = <variable>
    """
    subclass_names = ['Variable']


class Default_Char_Variable(Base):  # R607
    """
    <default-char-variable> = <variable>
    """
    subclass_names = ['Variable']


class Int_Variable(Base):  # R608
    """
    <int-variable> = <variable>
    """
    subclass_names = ['Variable']


class Substring(CallBase):  # R609
    """
    <substring> = <parent-string> ( <substring-range> )
    """
    subclass_names = []
    use_names = ['Parent_String', 'Substring_Range']

    def match(string):
        return CallBase.match(
            Parent_String, Substring_Range, string, require_rhs=True)
    match = staticmethod(match)


class Parent_String(Base):  # R610
    """
    <parent-string> = <scalar-variable-name>
                      | <array-element>
                      | <scalar-structure-component>
                      | <scalar-constant>
    """
    subclass_names = ['Scalar_Variable_Name', 'Array_Element',
                      'Scalar_Structure_Component', 'Scalar_Constant']


class Substring_Range(SeparatorBase):  # R611
    """
    <substring-range> = [ <scalar-int-expr> ] : [ <scalar-int-expr> ]
    """
    subclass_names = []
    use_names = ['Scalar_Int_Expr']

    @staticmethod
    def match(string):
        return SeparatorBase.match(Scalar_Int_Expr, Scalar_Int_Expr, string)


class Data_Ref(SequenceBase):  # R612
    """
    <data-ref> = <part-ref> [ % <part-ref> ]...
    """
    subclass_names = ['Part_Ref']
    use_names = []

    def match(string):
        return SequenceBase.match(r'%', Part_Ref, string)
    match = staticmethod(match)


class Part_Ref(CallBase):  # R613
    """
    <part-ref> = <part-name> [ ( <section-subscript-list> ) ]
    """
    subclass_names = ['Part_Name']
    use_names = ['Section_Subscript_List']

    def match(string):
        return CallBase.match(
            Part_Name, Section_Subscript_List, string, require_rhs=True)
    match = staticmethod(match)


class Structure_Component(Base):  # R614
    """
    <structure-component> = <data-ref>
    """
    subclass_names = ['Data_Ref']


class Type_Param_Inquiry(BinaryOpBase):  # R615
    """
    <type-param-inquiry> = <designator> % <type-param-name>
    """
    subclass_names = []
    use_names = ['Designator', 'Type_Param_Name']

    def match(string):
        return BinaryOpBase.match(
            Designator, pattern.percent_op.named(), Type_Param_Name, string)
    match = staticmethod(match)


class Array_Element(Base):  # R616
    """
    <array-element> = <data-ref>
    """
    subclass_names = ['Data_Ref']


class Array_Section(CallBase):  # R617
    """
    <array-section> = <data-ref> [ ( <substring-range> ) ]
    """
    subclass_names = ['Data_Ref']
    use_names = ['Substring_Range']

    def match(string):
        return CallBase.match(
            Data_Ref, Substring_Range, string, require_rhs=True)
    match = staticmethod(match)


class Subscript(Base):  # R618
    """
    <subscript> = <scalar-int-expr>
    """
    subclass_names = ['Scalar_Int_Expr']


class Section_Subscript(Base):  # R619
    """
    <section-subscript> = <subscript>
                          | <subscript-triplet>
                          | <vector-subscript>
    """
    subclass_names = ['Subscript_Triplet', 'Vector_Subscript', 'Subscript']


class Subscript_Triplet(Base):  # R620
    """
    <subscript-triplet> = [ <subscript> ] : [ <subscript> ] [ : <stride> ]
    """
    subclass_names = []
    use_names = ['Subscript', 'Stride']

    def match(string):
        line, repmap = string_replace_map(string)
        t = line.split(':')
        if len(t) <= 1 or len(t) > 3:
            return
        lhs_obj, rhs_obj, stride_obj = None, None, None
        if len(t) == 2:
            lhs, rhs = t[0].rstrip(), t[1].lstrip()
        else:
            lhs, rhs, stride = t[0].rstrip(), t[1].strip(), t[2].lstrip()
            if stride:
                stride_obj = Stride(repmap(stride))
        if lhs:
            lhs_obj = Subscript(repmap(lhs))
        if rhs:
            rhs_obj = Subscript(repmap(rhs))
        return lhs_obj, rhs_obj, stride_obj
    match = staticmethod(match)

    def tostr(self):
        s = ''
        if self.items[0] is not None:
            s += str(self.items[0]) + ' :'
        else:
            s += ':'
        if self.items[1] is not None:
            s += ' ' + str(self.items[1])
        if self.items[2] is not None:
            s += ' : ' + str(self.items[2])
        return s


class Stride(Base):  # R621
    """
    <stride> = <scalar-int-expr>
    """
    subclass_names = ['Scalar_Int_Expr']


class Vector_Subscript(Base):  # R622
    """
    <vector-subscript> = <int-expr>
    """
    subclass_names = ['Int_Expr']


class Allocate_Stmt(StmtBase):  # R623
    """
    <allocate-stmt> = ALLOCATE ( [ <type-spec> :: ] <allocation-list>
        [ , <alloc-opt-list> ] )
    """
    subclass_names = []
    use_names = ['Type_Spec', 'Allocation_List', 'Alloc_Opt_List']

    @staticmethod
    def match(string):
        if string[:8].upper() != 'ALLOCATE':
            return
        line = string[8:].lstrip()
        if not line or line[0] != '(' or line[-1] != ')':
            return
        line, repmap = string_replace_map(line[1:-1].strip())
        i = line.find('::')
        spec = None
        if i != -1:
            spec = Type_Spec(repmap(line[:i].rstrip()))
            line = line[i+2:].lstrip()
        i = line.find('=')
        opts = None
        if i != -1:
            j = line[:i].rfind(',')
            assert j != -1, repr((i, j, line))
            opts = Alloc_Opt_List(repmap(line[j+1:].lstrip()))
            line = line[:j].rstrip()
        return spec, Allocation_List(repmap(line)), opts

    def tostr(self):
        spec, lst, opts = self.items
        if spec is not None:
            if opts is not None:
                return 'ALLOCATE(%s::%s, %s)' % (spec, lst, opts)
            else:
                return 'ALLOCATE(%s::%s)' % (spec, lst)
        elif opts is not None:
            return 'ALLOCATE(%s, %s)' % (lst, opts)
        else:
            return 'ALLOCATE(%s)' % (lst)


class Alloc_Opt(KeywordValueBase):  # R624
    """
    <alloc-opt> = STAT = <stat-variable>
                  | ERRMSG = <errmsg-variable>
                  | SOURCE = <source-expr>
    """
    subclass_names = []
    use_names = ['Stat_Variable', 'Errmsg_Variable', 'Source_Expr']

    def match(string):
        for (k, v) in [('STAT', Stat_Variable),
                       ('ERRMSG', Errmsg_Variable),
                       ('SOURCE', Source_Expr)]:
            try:
                obj = KeywordValueBase.match(k, v, string, upper_lhs=True)
            except NoMatchError:
                obj = None
            if obj is not None:
                return obj
        return
    match = staticmethod(match)


class Stat_Variable(Base):  # R625
    """
    <stat-variable> = <scalar-int-variable>
    """
    subclass_names = ['Scalar_Int_Variable']


class Errmsg_Variable(Base):  # R626
    """
    <errmsg-variable> = <scalar-default-char-variable>
    """
    subclass_names = ['Scalar_Default_Char_Variable']


class Source_Expr(Base):  # R627
    """
    <source-expr> = <expr>
    """
    subclass_names = ['Expr']


class Allocation(CallBase):  # R628
    """
    <allocation> = <allocate-object> [ ( <allocate-shape-spec-list> ) ]
                 | <variable-name>
    """
    subclass_names = ['Variable_Name', 'Allocate_Object']
    use_names = ['Allocate_Shape_Spec_List']

    def match(string):
        return CallBase.match(
            Allocate_Object, Allocate_Shape_Spec_List, string,
            require_rhs=True)
    match = staticmethod(match)


class Allocate_Object(Base):  # R629
    """
    <allocate-object> = <variable-name>
                        | <structure-component>
    """
    subclass_names = ['Variable_Name', 'Structure_Component']


class Allocate_Shape_Spec(SeparatorBase):  # R630
    """
    <allocate-shape-spec> = [ <lower-bound-expr> : ] <upper-bound-expr>
    """
    subclass_names = []
    use_names = ['Lower_Bound_Expr', 'Upper_Bound_Expr']

    def match(string):
        line, repmap = string_replace_map(string)
        if ':' not in line:
            return None, Upper_Bound_Expr(string)
        lower, upper = line.split(':', 1)
        lower = lower.rstrip()
        upper = upper.lstrip()
        if not upper:
            return
        if not lower:
            return
        return Lower_Bound_Expr(repmap(lower)), Upper_Bound_Expr(repmap(upper))
    match = staticmethod(match)

    def tostr(self):
        if self.items[0] is None:
            return str(self.items[1])
        return SeparatorBase.tostr(self)


class Lower_Bound_Expr(Base):  # R631
    """
    <lower-bound-expr> = <scalar-int-expr>
    """
    subclass_names = ['Scalar_Int_Expr']


class Upper_Bound_Expr(Base):  # R632
    """
    <upper-bound-expr> = <scalar-int-expr>
    """
    subclass_names = ['Scalar_Int_Expr']


class Nullify_Stmt(StmtBase, CALLBase):  # R633
    """
    <nullify-stmt> = NULLIFY ( <pointer-object-list> )
    """
    subclass_names = []
    use_names = ['Pointer_Object_List']

    def match(string):
        return CALLBase.match(
            'NULLIFY', Pointer_Object_List, string, require_rhs=True)
    match = staticmethod(match)


class Pointer_Object(Base):  # R634
    """
    <pointer-object> = <variable-name>
                       | <structure-component>
                       | <proc-pointer-name>
    """
    subclass_names = ['Variable_Name', 'Structure_Component',
                      'Proc_Pointer_Name']


class Deallocate_Stmt(StmtBase):  # R635
    """
    <deallocate-stmt> = DEALLOCATE ( <allocate-object-list> [
        , <dealloc-opt-list> ] )
    """
    subclass_names = []
    use_names = ['Allocate_Object_List', 'Dealloc_Opt_List']

    @staticmethod
    def match(string):
        if string[:10].upper() != 'DEALLOCATE':
            return
        line = string[10:].lstrip()
        if not line or line[0] != '(' or line[-1] != ')':
            return
        line, repmap = string_replace_map(line[1:-1].strip())
        i = line.find('=')
        opts = None
        if i != -1:
            j = line[:i].rfind(',')
            assert j != -1, repr((i, j, line))
            opts = Dealloc_Opt_List(repmap(line[j+1:].lstrip()))
            line = line[:j].rstrip()
        return Allocate_Object_List(repmap(line)), opts

    def tostr(self):
        if self.items[1] is not None:
            return 'DEALLOCATE(%s, %s)' % (self.items)
        return 'DEALLOCATE(%s)' % (self.items[0])


class Dealloc_Opt(KeywordValueBase):  # R636
    """
    <dealloc-opt> = STAT = <stat-variable>
                    | ERRMSG = <errmsg-variable>
    """
    subclass_names = []
    use_names = ['Stat_Variable', 'Errmsg_Variable']

    def match(string):
        for (k, v) in [('STAT', Stat_Variable),
                       ('ERRMSG', Errmsg_Variable),
                       ]:
            try:
                obj = KeywordValueBase.match(k, v, string, upper_lhs=True)
            except NoMatchError:
                obj = None
            if obj is not None:
                return obj
        return
    match = staticmethod(match)


class Scalar_Char_Initialization_Expr(Base):
    subclass_names = ['Char_Initialization_Expr']

#
# SECTION  7
#


class Primary(Base):  # R701
    """
    <primary> = <constant>
                | <designator>
                | <array-constructor>
                | <structure-constructor>
                | <function-reference>
                | <type-param-inquiry>
                | <type-param-name>
                | ( <expr> )
    """
    subclass_names = [
        'Constant', 'Parenthesis', 'Designator', 'Array_Constructor',
        'Structure_Constructor', 'Function_Reference',
        'Type_Param_Inquiry', 'Type_Param_Name',
    ]


class Parenthesis(BracketBase):  # R701.h
    """
    <parenthesis> = ( <expr> )
    """
    subclass_names = []
    use_names = ['Expr']

    def match(string):
        return BracketBase.match('()', Expr, string)
    match = staticmethod(match)


class Level_1_Expr(UnaryOpBase):  # R702
    """
    <level-1-expr> = [ <defined-unary-op> ] <primary>
    <defined-unary-op> = . <letter> [ <letter> ]... .
    """
    subclass_names = ['Primary']
    use_names = []

    def match(string):
        return UnaryOpBase.match(
            pattern.defined_unary_op.named(), Primary, string)
    # exclude_op_pattern = pattern.non_defined_binary_op)
    match = staticmethod(match)


class Defined_Unary_Op(STRINGBase):  # pylint: disable=invalid-name
    '''
    Fortran 2003 rule R703

    defined-unary-op is . letter [ letter ]... .

    C704 (R703) A defined-unary-op shall not contain more than 63
    letters and shall not be the same as any intrinsic-operator or
    logical-literal-constant.

    Implemented in Defined_Op class.

    '''
    subclass_names = ['Defined_Op']


class Defined_Op(STRINGBase):  # pylint: disable=invalid-name
    '''
    Utility class that Implements the functionality of rules R703 and
    R723 (as the rules are the same)

    defined-op is . letter [ letter ]... .

    C704 (R723) A defined-binary-op shall not contain more than 63
    letters and shall not be the same as any intrinsic-operator or
    logical-literal-constant.

    C704 (R703) A defined-unary-op shall not contain more than 63
    letters and shall not be the same as any intrinsic-operator or
    logical-literal-constant.

    '''
    subclass_names = []

    @staticmethod
    def match(string):
        '''Implements the matching for a (user) Defined Unary or Binary
        Operator.

        :param str string: Fortran code to check for a match
        :return: `None` if there is no match, or a tuple containing \
                 the matched operator as a string
        :rtype: None or (str)

        '''
        strip_string = string.strip()
        if len(strip_string) > 65:
            # C704. Must be 63 letters or fewer (Test for >65 due
            # to the two dots).
            return None
        if pattern.non_defined_binary_op.match(strip_string):
            # C704. Must not match with an intrinsic-operator or
            # logical-literal-constant
            return None
        return STRINGBase.match(pattern.abs_defined_op, strip_string)


class Mult_Operand(BinaryOpBase):  # R704
    """
    <mult-operand> = <level-1-expr> [ <power-op> <mult-operand> ]
    <power-op> = **
    """
    subclass_names = ['Level_1_Expr']
    use_names = ['Mult_Operand']

    def match(string):
        return BinaryOpBase.match(
            Level_1_Expr, pattern.power_op.named(), Mult_Operand,
            string, right=False)
    match = staticmethod(match)


class Add_Operand(BinaryOpBase):  # R705
    """
    <add-operand> = [ <add-operand> <mult-op> ] <mult-operand>
    <mult-op>  = *
                 | /
    """
    subclass_names = ['Mult_Operand']
    use_names = ['Add_Operand', 'Mult_Operand']

    def match(string):
        return BinaryOpBase.match(
            Add_Operand, pattern.mult_op.named(), Mult_Operand, string)
    match = staticmethod(match)


class Level_2_Expr(BinaryOpBase):  # R706
    """
    <level-2-expr> = [ [ <level-2-expr> ] <add-op> ] <add-operand>
    <level-2-expr> = [ <level-2-expr> <add-op> ] <add-operand>
                     | <level-2-unary-expr>
    <add-op>   = +
                 | -
    """
    subclass_names = ['Level_2_Unary_Expr']
    use_names = ['Level_2_Expr']

    def match(string):
        return BinaryOpBase.match(
            Level_2_Expr, pattern.add_op.named(), Add_Operand,
            string, is_add=True)
    match = staticmethod(match)


class Level_2_Unary_Expr(UnaryOpBase):  # R706.c
    """
    <level-2-unary-expr> = [ <add-op> ] <add-operand>
    """
    subclass_names = ['Add_Operand']
    use_names = []

    def match(string):
        return UnaryOpBase.match(
            pattern.add_op.named(), Add_Operand, string)
    match = staticmethod(match)

# R707: <power-op> = **
# R708: <mult-op> = * | /
# R709: <add-op> = + | -


class Level_3_Expr(BinaryOpBase):  # R710
    """
    <level-3-expr> = [ <level-3-expr> <concat-op> ] <level-2-expr>
    <concat-op>    = //
    """
    subclass_names = ['Level_2_Expr']
    use_names = ['Level_3_Expr']

    def match(string):
        return BinaryOpBase.match(
            Level_3_Expr, pattern.concat_op.named(),
            Level_2_Expr, string)
    match = staticmethod(match)

# R711: <concat-op> = //


class Level_4_Expr(BinaryOpBase):  # R712
    """
    <level-4-expr> = [ <level-3-expr> <rel-op> ] <level-3-expr>
    <rel-op> = .EQ. | .NE. | .LT. | .LE. | .GT. | .GE. | == |
        /= | < | <= | > | >=
    """
    subclass_names = ['Level_3_Expr']
    use_names = []

    def match(string):
        return BinaryOpBase.match(
            Level_3_Expr, pattern.rel_op.named(), Level_3_Expr,
            string)
    match = staticmethod(match)

# R713: <rel-op> = .EQ. | .NE. | .LT. | .LE. | .GT. | .GE. |
# == | /= | < | <= | > | >=


class And_Operand(UnaryOpBase):  # R714
    """
    <and-operand> = [ <not-op> ] <level-4-expr>
    <not-op> = .NOT.
    """
    subclass_names = ['Level_4_Expr']
    use_names = []

    def match(string):
        return UnaryOpBase.match(
            pattern.not_op.named(), Level_4_Expr, string)
    match = staticmethod(match)


class Or_Operand(BinaryOpBase):  # R715
    """
    <or-operand> = [ <or-operand> <and-op> ] <and-operand>
    <and-op> = .AND.
    """
    subclass_names = ['And_Operand']
    use_names = ['Or_Operand', 'And_Operand']

    @staticmethod
    def match(string):
        return BinaryOpBase.match(
            Or_Operand, pattern.and_op.named(), And_Operand, string)


class Equiv_Operand(BinaryOpBase):  # R716
    """
    <equiv-operand> = [ <equiv-operand> <or-op> ] <or-operand>
    <or-op>  = .OR.
    """
    subclass_names = ['Or_Operand']
    use_names = ['Equiv_Operand']

    def match(string):
        return BinaryOpBase.match(
            Equiv_Operand, pattern.or_op.named(), Or_Operand, string)
    match = staticmethod(match)


class Level_5_Expr(BinaryOpBase):  # R717
    """
    <level-5-expr> = [ <level-5-expr> <equiv-op> ] <equiv-operand>
    <equiv-op> = .EQV.
               | .NEQV.
    """
    subclass_names = ['Equiv_Operand']
    use_names = ['Level_5_Expr']

    def match(string):
        return BinaryOpBase.match(
            Level_5_Expr, pattern.equiv_op.named(), Equiv_Operand, string)
    match = staticmethod(match)

# R718: <not-op> = .NOT.
# R719: <and-op> = .AND.
# R720: <or-op> = .OR.
# R721: <equiv-op> = .EQV. | .NEQV.


class Expr(BinaryOpBase):  # R722
    """
    <expr> = [ <expr> <defined-binary-op> ] <level-5-expr>
    <defined-binary-op> = . <letter> [ <letter> ]... .
    """
    subclass_names = ['Level_5_Expr']
    use_names = ['Expr']

    def match(string):
        return BinaryOpBase.match(
            Expr, pattern.defined_binary_op.named(), Level_5_Expr,
            string, exclude_op_pattern=pattern.non_defined_binary_op)
    match = staticmethod(match)


class Defined_Binary_Op(STRINGBase):  # pylint: disable=invalid-name
    '''
    Fortran 2003 rule R723

    defined-binary-op is . letter [ letter ]... .

    C704 (R723) A defined-binary-op shall not contain more than 63
    letters and shall not be the same as any intrinsic-operator or
    logical-literal-constant.

    Implemented in Defined_Op class.

    '''
    subclass_names = ['Defined_Op']


class Logical_Expr(Base):  # R724
    """
    <logical-expr> = <expr>
    """
    subclass_names = ['Expr']


class Char_Expr(Base):  # R725
    """
    <char-expr> = <expr>
    """
    subclass_names = ['Expr']


class Default_Char_Expr(Base):  # R726
    """
    <default-char-expr> = <expr>
    """
    subclass_names = ['Expr']


class Int_Expr(Base):  # R727
    """
    <int-expr> = <expr>
    """
    subclass_names = ['Expr']


class Numeric_Expr(Base):  # R728
    """
    <numeric-expr> = <expr>
    """
    subclass_names = ['Expr']


class Specification_Expr(Base):  # R729
    """
    <specification-expr> = <scalar-int-expr>
    """
    subclass_names = ['Scalar_Int_Expr']


class Initialization_Expr(Base):  # R730
    """
    <initialization-expr> = <expr>
    """
    subclass_names = ['Expr']


class Char_Initialization_Expr(Base):  # R731
    """
    <char-initialization-expr> = <char-expr>
    """
    subclass_names = ['Char_Expr']


class Int_Initialization_Expr(Base):  # R732
    """
    <int-initialization-expr> = <int-expr>
    """
    subclass_names = ['Int_Expr']


class Logical_Initialization_Expr(Base):  # R733
    """
    <logical-initialization-expr> = <logical-expr>
    """
    subclass_names = ['Logical_Expr']


class Assignment_Stmt(StmtBase, BinaryOpBase):  # R734
    """
    <assignment-stmt> = <variable> = <expr>
    """
    subclass_names = []
    use_names = ['Variable', 'Expr']

    @staticmethod
    def match(string):
        return BinaryOpBase.match(Variable, '=', Expr, string, right=False)


class Pointer_Assignment_Stmt(StmtBase):  # R735
    """
    <pointer-assignment-stmt> = <data-pointer-object> [
        ( <bounds-spec-list> ) ] => <data-target>
        | <data-pointer-object> ( <bounds-remapping-list> ) => <data-target>
        | <proc-pointer-object> => <proc-target>
    """
    subclass_names = []
    use_names = ['Data_Pointer_Object', 'Bounds_Spec_List',
                 'Data_Target', 'Bounds_Remapping_List',
                 'Proc_Pointer_Object', 'Proc_Target']

    @staticmethod
    def match(string):
        line, repmap = string_replace_map(string)
        i = line.find('=>')
        if i == -1:
            return
        lhs = line[:i].rstrip()
        rhs = repmap(line[i+2:].lstrip())
        if lhs.endswith(')'):
            i = lhs.rfind('(')
            if i == -1:
                return
            o = repmap(lhs[:i].rstrip())
            tmp = repmap(lhs[i+1:-1].strip())
            try:
                return Data_Pointer_Object(o), Bounds_Spec_List(tmp), \
                    Data_Target(rhs)
            except NoMatchError as msg:
                return Data_Pointer_Object(o), Bounds_Remapping_List(tmp), \
                    Data_Target(rhs)
        else:
            lhs = repmap(lhs)
        try:
            return Data_Pointer_Object(lhs), None, Data_Target(rhs)
        except NoMatchError as msg:
            return Proc_Pointer_Object(lhs), None, Proc_Target(rhs)

    def tostr(self):
        if self.items[1] is None:
            return '%s => %s' % (self.items[0], self.items[2])
        return '%s(%s) => %s' % (self.items)


class Data_Pointer_Object(BinaryOpBase):  # R736
    """
    <data-pointer-object> = <variable-name>
                            | <variable> % <data-pointer-component-name>
    """
    subclass_names = ['Variable_Name']
    use_names = ['Variable', 'Data_Pointer_Component_Name']

    @staticmethod
    def match(string):
        return BinaryOpBase.match(
            Variable, r'%', Data_Pointer_Component_Name, string)


class Bounds_Spec(SeparatorBase):  # R737
    """
    <bounds-spec> = <lower-bound-expr> :
    """
    subclass_names = []
    use_names = ['Lower_Bound_Expr']

    def match(string):
        return SeparatorBase.match(
            Lower_Bound_Expr, None, string, require_lhs=True)
    match = staticmethod(match)


class Bounds_Remapping(SeparatorBase):  # R738
    """
    <bounds-remapping> = <lower-bound-expr> : <upper-bound-expr>
    """
    subclass_names = []
    use_classes = ['Lower_Bound_Expr', 'Upper_Bound_Expr']

    def match(string):
        return SeparatorBase.match(
            Lower_Bound_Expr, Upper_Bound_Expr, string, require_lhs=True,
            require_rhs=True)
    match = staticmethod(match)


class Data_Target(Base):  # R739
    """
    <data-target> = <variable>
                    | <expr>
    """
    subclass_names = ['Variable', 'Expr']


class Proc_Pointer_Object(Base):  # R740
    """
    <proc-pointer-object> = <proc-pointer-name>
                            | <proc-component-ref>
    """
    subclass_names = ['Proc_Pointer_Name', 'Proc_Component_Ref']


class Proc_Component_Ref(BinaryOpBase):  # R741
    """
    <proc-component-ref> = <variable> % <procedure-component-name>
    """
    subclass_names = []
    use_names = ['Variable', 'Procedure_Component_Name']

    def match(string):
        return BinaryOpBase.match(Variable, r'%', Procedure_Component_Name,
                                  string)
    match = staticmethod(match)


class Proc_Target(Base):  # R742
    """
    <proc-target> = <expr>
                    | <procedure-name>
                    | <proc-component-ref>
    """
    subclass_names = ['Proc_Component_Ref', 'Procedure_Name', 'Expr']


class Where_Stmt(StmtBase):  # R743
    """
    <where-stmt> = WHERE ( <mask-expr> ) <where-assignment-stmt>
    """
    subclass_names = []
    use_names = ['Mask_Expr', 'Where_Assignment_Stmt']

    def match(string):
        if string[:5].upper() != 'WHERE':
            return
        line, repmap = string_replace_map(string[5:].lstrip())
        if not line.startswith('('):
            return
        i = line.find(')')
        if i == -1:
            return
        stmt = repmap(line[i+1:].lstrip())
        if not stmt:
            return
        expr = repmap(line[1:i].strip())
        if not expr:
            return
        return Mask_Expr(expr), Where_Assignment_Stmt(stmt)
    match = staticmethod(match)

    def tostr(self):
        return 'WHERE (%s) %s' % tuple(self.items)


class Where_Construct(BlockBase):  # R744
    """
    <where-construct> = <where-construct-stmt>
                              [ <where-body-construct> ]...
                            [ <masked-elsewhere-stmt>
                              [ <where-body-construct> ]...
                            ]...
                            [ <elsewhere-stmt>
                              [ <where-body-construct> ]... ]
                            <end-where-stmt>
    """
    subclass_names = []
    use_names = ['Where_Construct_Stmt', 'Where_Body_Construct',
                 'Masked_Elsewhere_Stmt',
                 'Elsewhere_Stmt', 'End_Where_Stmt']

    @staticmethod
    def match(string):
        return BlockBase.match(
            Where_Construct_Stmt, [Where_Body_Construct,
                                   Masked_Elsewhere_Stmt,
                                   Where_Body_Construct,
                                   Elsewhere_Stmt,
                                   Where_Body_Construct, ],
            End_Where_Stmt, string,
            match_names=True,  # C730
            match_name_classes=(Masked_Elsewhere_Stmt, Elsewhere_Stmt,
                                End_Where_Stmt),  # C730
            enable_where_construct_hook=True)

    def tofortran(self, tab='', isfix=None):
        tmp = []
        start = self.content[0]
        end = self.content[-1]
        tmp.append(start.tofortran(tab=tab, isfix=isfix))
        for item in self.content[1:-1]:
            if isinstance(item, (Masked_Elsewhere_Stmt, Elsewhere_Stmt)):
                tmp.append(item.tofortran(tab=tab, isfix=isfix))
            else:
                tmp.append(item.tofortran(tab=tab+'  ', isfix=isfix))
        tmp.append(end.tofortran(tab=tab, isfix=isfix))
        return '\n'.join(tmp)


class Where_Construct_Stmt(StmtBase):  # R745
    """
    <where-construct-stmt> = [ <where-construct-name> : ] WHERE ( <mask-expr> )
    """
    subclass_names = []
    use_names = ['Where_Construct_Name', 'Mask_Expr']

    @staticmethod
    def match(string):
        if string[:5].upper() != 'WHERE':
            return
        line = string[5:].lstrip()
        if not line:
            return
        if line[0] + line[-1] != '()':
            return
        line = line[1:-1].strip()
        if not line:
            return
        return Mask_Expr(line),

    def tostr(self):
        return 'WHERE (%s)' % tuple(self.items)

    def get_start_name(self):
        return self.item.name


class Where_Body_Construct(Base):  # R746
    """
::
    <where-body-construct> = <where-assignment-stmt>
                             | <where-stmt>
                             | <where-construct>
    """
    subclass_names = ['Where_Assignment_Stmt', 'Where_Stmt', 'Where_Construct']


class Where_Assignment_Stmt(Base):  # R747
    """
::
    <where-assignment-stmt> = <assignment-stmt>
    """
    subclass_names = ['Assignment_Stmt']


class Mask_Expr(Base):  # R748
    """
    <mask-expr> = <logical-expr>
    """
    subclass_names = ['Logical_Expr']


class Masked_Elsewhere_Stmt(StmtBase):  # R749
    """
    <masked-elsewhere-stmt> = ELSEWHERE
                              ( <mask-expr> ) [ <where-construct-name> ]
    """
    import re
    subclass_names = []
    use_names = ['Mask_Expr', 'Where_Construct_Name']

    @staticmethod
    def match(string):
        if not Elsewhere_Stmt._regex.match(string):
            return
        idx = string.upper().index("WHERE")
        line = string[idx+5:].lstrip()

        if not line.startswith('('):
            return
        i = line.rfind(')')
        if i == -1:
            return
        expr = line[1:i].strip()
        if not expr:
            return
        line = line[i+1:].rstrip()
        if line:
            return Mask_Expr(expr), Where_Construct_Name(line)
        return Mask_Expr(expr), None

    def tostr(self):
        if self.items[1] is None:
            return 'ELSEWHERE(%s)' % (self.items[0])
        return 'ELSEWHERE(%s) %s' % self.items

    def get_end_name(self):
        name = self.items[1]
        if name is not None:
            return name.string


class Elsewhere_Stmt(StmtBase, WORDClsBase):  # R750
    """
    <elsewhere-stmt> = ELSEWHERE [ <where-construct-name> ]
    """
    subclass_names = []
    use_names = ['Where_Construct_Name']
    _regex = re.compile(r'ELSE\s*WHERE', re.I)

    @staticmethod
    def match(string):
        if not Elsewhere_Stmt._regex.match(string):
            return
        idx = string.upper().index("WHERE")
        line = string[idx+5:].lstrip()
        if line:
            return "ELSEWHERE", Where_Construct_Name(line)
        return "ELSEWHERE", None

    def get_end_name(self):
        name = self.items[1]
        if name is not None:
            return name.string


class End_Where_Stmt(EndStmtBase):  # R751
    """
    <end-where-stmt> = END WHERE [ <where-construct-name> ]
    """
    subclass_names = []
    use_names = ['Where_Construct_Name']

    @staticmethod
    def match(string):
        return EndStmtBase.match(
            'WHERE', Where_Construct_Name, string, require_stmt_type=True)


class Forall_Construct(BlockBase):  # R752
    """
    <forall-construct> = <forall-construct-stmt>
                             [ <forall-body-construct> ]...
                             <end-forall-stmt>
    """
    subclass_names = []
    use_names = ['Forall_Construct_Stmt', 'Forall_Body_Construct',
                 'End_Forall_Stmt']

    @staticmethod
    def match(reader):
        return BlockBase.match(
            Forall_Construct_Stmt, [Forall_Body_Construct],
            End_Forall_Stmt, reader, match_names=True,  # C732
        )


class Forall_Construct_Stmt(StmtBase, WORDClsBase):  # R753
    """
    <forall-construct-stmt> = [ <forall-construct-name> : ]
        FORALL <forall-header>
    """
    subclass_names = []
    use_names = ['Forall_Construct_Name', 'Forall_Header']

    @staticmethod
    def match(string):
        return WORDClsBase.match(
            'FORALL', Forall_Header, string, require_cls=True)

    def get_start_name(self):
        return self.item.name


class Forall_Header(Base):  # pylint: disable=invalid-name
    '''
    Fortran 2003 rule R754
    forall-header is ( forall-triplet-spec-list [, scalar-mask-expr ] )

    '''
    subclass_names = []
    use_names = ['Forall_Triplet_Spec_List', 'Scalar_Mask_Expr']

    @staticmethod
    def match(string):
        '''Implements the matching for a Forall_Header.

        :param str string: A string containing the code to match.
        :return: `None` if there is no match, otherwise a `tuple` of \
                 size 2 containing a class of type \
                 `Forall_Triplet_Spec_List` and a class of type \
                 `Scalar_Mask_Expr` if there is a scalar mask \
                 expresssion and `None` if not.
        :rtype: (`Forall_Triplet_Spec_List`, `Scalar_Mask_Expr`) or \
                (`Forall_Triplet_Spec_List`, `None`) or `None`

        '''
        strip_string = string.strip()
        if not strip_string:
            # Input only contains white space
            return None
        if strip_string[0] + strip_string[-1] != '()':
            # Input does not start with '(' and end with ')'
            return None
        strip_string_nobr = strip_string[1:-1].strip()
        try:
            # first try to match without a scalar mask expression
            return Forall_Triplet_Spec_List(strip_string_nobr), None
        except NoMatchError:
            # The match failed so try to match with the optional
            # scalar mask expression. Use repmap to remove any
            # unexpected "," e.g. an array access a(i,j), when
            # splitting the string.
            mapped_string, repmap = string_replace_map(strip_string_nobr)
            split_string = mapped_string.rsplit(',', 1)
            if len(split_string) != 2:
                return None
            left_str = repmap(split_string[0].rstrip())
            right_str = repmap(split_string[1].lstrip())
            return (Forall_Triplet_Spec_List(left_str),
                    Scalar_Mask_Expr(right_str))

    def tostr(self):
        ''':return: this Forall Header as a string
        :rtype: str
        :raises InternalError: if the length of the internal items \
        list is not 2.
        :raises InternalError: if the first entry of the internal \
        items list has no content, as a Forall_Triplet_List is \
        expected.

        '''
        if len(self.items) != 2:
            raise InternalError(
                "Forall_Header.tostr(). 'items' should be of size 2 but "
                "found '{0}'.".format(len(self.items)))
        if not self.items[0]:
            raise InternalError(
                "Forall_Header.tostr(). 'items[0]' should be a "
                "Forall_Triplet_Spec_List instance but it is empty.")
        if not self.items[1]:
            # there is no scalar mask expression
            return "({0})".format(self.items[0])
        return "({0}, {1})".format(self.items[0], self.items[1])


class Forall_Triplet_Spec(Base):  # R755
    """
    <forall-triplet-spec> = <index-name> = <subscript> :
        <subscript> [ : <stride> ]
    """
    subclass_names = []
    use_names = ['Index_Name', 'Subscript', 'Stride']

    @staticmethod
    def match(string):
        line, repmap = string_replace_map(string)
        i = line.find('=')
        if i == -1:
            return
        n = Index_Name(repmap(line[:i].rstrip()))
        line = line[i+1:].lstrip()
        s = [repmap(s.strip()) for s in line.split(':')]
        if len(s) == 2:
            return n, Subscript(s[0]), Subscript(s[1]), None
        if len(s) == 3:
            return n, Subscript(s[0]), Subscript(s[1]), Stride(s[2])

    def tostr(self):
        if self.items[3] is None:
            return '%s = %s : %s' % (self.items[:3])
        return '%s = %s : %s : %s' % (self.items)


class Forall_Body_Construct(Base):  # R756
    """
    <forall-body-construct> = <forall-assignment-stmt>
                              | <where-stmt>
                              | <where-construct>
                              | <forall-construct>
                              | <forall-stmt>
    """
    subclass_names = ['Forall_Assignment_Stmt', 'Where_Stmt',
                      'Where_Construct', 'Forall_Construct',
                      'Forall_Stmt']


class Forall_Assignment_Stmt(Base):  # R757
    """
    <forall-assignment-stmt> = <assignment-stmt>
                               | <pointer-assignment-stmt>
    """
    subclass_names = ['Assignment_Stmt', 'Pointer_Assignment_Stmt']


class End_Forall_Stmt(EndStmtBase):  # R758
    """
    <end-forall-stmt> = END FORALL [ <forall-construct-name> ]
    """
    subclass_names = []
    use_names = ['Forall_Construct_Name']

    @staticmethod
    def match(string):
        return EndStmtBase.match(
            'FORALL', Forall_Construct_Name, string, require_stmt_type=True)


class Forall_Stmt(StmtBase):  # pylint: disable=invalid-name
    '''
    Fortran 2003 rule R759
    forall-stmt is FORALL forall-header forall-assignment-stmt

    '''
    subclass_names = []
    use_names = ['Forall_Header', 'Forall_Assignment_Stmt']

    @staticmethod
    def match(string):
        '''Implements the matching for a forall statement.

        :param string: A string or the fortran reader containing the \
                    line of code that we are trying to match.
        :type string: `str` or \
        :py:class:`fparser.common.readfortran.FortranReader`
        :return: `None` if there is no match or a `tuple` of size 2 \
        containing an instance of the Forall_Header class followed by \
        an instance of the Forall_Assignment_Stmt class.
        :rtype: `None` or ( \
        :py:class:`fparser.two.Fortran2003.Forall_Header`, \
        :py:class:`fparser.two.Fortran2003.Forall_Assignment_Stmt`)

        '''
        strip_string = string.strip()
        if strip_string[:6].upper() != 'FORALL':
            return None
        line, repmap = string_replace_map(strip_string[6:].lstrip())
        if not line.startswith('('):
            return None
        index = line.find(')')
        if index == -1:
            return None
        header = repmap(line[:index+1])
        # No need to check if header variable is empty as we know it
        # will contain brackets at least
        line = repmap(line[index+1:].lstrip())
        if not line:
            return None
        return Forall_Header(header), Forall_Assignment_Stmt(line)

    def tostr(self):
        '''
        :return: this forall statement as a string
        :rtype: str
        :raises InternalError: if the internal items list variable is \
        not the expected size.
        :raises InternalError: if the first element of the internal \
        items list is None or is an empty string.
        :raises InternalError: if the second element of the internal \
        items list is None or is an empty string.
        '''
        if len(self.items) != 2:
            raise InternalError(
                "Class Forall_Stmt method tostr() has '{0}' items, "
                "but expecting 2.".format(len(self.items)))
        if not self.items[0]:
            raise InternalError(
                "Class Forall_Stmt method tostr(). 'Items' entry 0 "
                "should be a valid Forall_Header.")
        if not self.items[1]:
            raise InternalError(
                "Class Forall_Stmt method tostr(). 'Items' entry 1 should "
                "be a valid Forall_Assignment_Stmt")
        return "FORALL {0} {1}".format(self.items[0], self.items[1])

#
# SECTION  8
#


class Block(BlockBase):  # R801
    """
    <block> = [ <execution-part-construct> ]...
    """
    subclass_names = []
    use_names = ['Execution_Part_Construct']

    @staticmethod
    def match(string):
        return BlockBase.match(None, [Execution_Part_Construct], None, string)


class If_Construct(BlockBase):  # R802
    """
    <if-construct> = <if-then-stmt>
                           <block>
                         [ <else-if-stmt>
                           <block>
                         ]...
                         [ <else-stmt>
                           <block>
                         ]
                         <end-if-stmt>
    """
    subclass_names = []
    use_names = ['If_Then_Stmt', 'Block', 'Else_If_Stmt',
                 'Else_Stmt', 'End_If_Stmt']

    @staticmethod
    def match(string):
        return BlockBase.match(
            If_Then_Stmt, [Execution_Part_Construct,
                           Else_If_Stmt,
                           Execution_Part_Construct,
                           Else_Stmt,
                           Execution_Part_Construct],
            End_If_Stmt, string,
            match_names=True,  # C801
            match_name_classes=(Else_If_Stmt, Else_Stmt, End_If_Stmt),
            enable_if_construct_hook=True)

    def tofortran(self, tab='', isfix=None):
        tmp = []
        start = self.content[0]
        end = self.content[-1]
        tmp.append(start.tofortran(tab=tab, isfix=isfix))
        for item in self.content[1:-1]:
            if isinstance(item, (Else_If_Stmt, Else_Stmt)):
                tmp.append(item.tofortran(tab=tab, isfix=isfix))
            else:
                tmp.append(item.tofortran(tab=tab+'  ', isfix=isfix))
        tmp.append(end.tofortran(tab=tab, isfix=isfix))
        return '\n'.join(tmp)


class If_Then_Stmt(StmtBase):  # R803
    """
    <if-then-stmt> = [ <if-construct-name> : ]
        IF ( <scalar-logical-expr> ) THEN
    """
    subclass_names = []
    use_names = ['If_Construct_Name', 'Scalar_Logical_Expr']

    @staticmethod
    def match(string):
        if string[:2].upper() != 'IF':
            return
        if string[-4:].upper() != 'THEN':
            return
        line = string[2:-4].strip()
        if not line:
            return
        if line[0] + line[-1] != '()':
            return
        return Scalar_Logical_Expr(line[1:-1].strip()),

    def tostr(self):
        return 'IF (%s) THEN' % self.items

    def get_start_name(self):
        return self.item.name


class Else_If_Stmt(StmtBase):  # R804
    """
    <else-if-stmt> = ELSE IF ( <scalar-logical-expr> ) THEN
        [ <if-construct-name> ]
    """
    subclass_names = []
    use_names = ['Scalar_Logical_Expr', 'If_Construct_Name']

    @staticmethod
    def match(string):
        if string[:4].upper() != 'ELSE':
            return
        line = string[4:].lstrip()
        if line[:2].upper() != 'IF':
            return
        line = line[2:].lstrip()
        if not line.startswith('('):
            return
        i = line.rfind(')')
        if i == -1:
            return
        expr = line[1:i].strip()
        line = line[i+1:].lstrip()
        if line[:4].upper() != 'THEN':
            return
        line = line[4:].lstrip()
        if line:
            return Scalar_Logical_Expr(expr), If_Construct_Name(line)
        return Scalar_Logical_Expr(expr), None

    def tostr(self):
        if self.items[1] is None:
            return 'ELSE IF (%s) THEN' % (self.items[0])
        return 'ELSE IF (%s) THEN %s' % self.items

    def get_end_name(self):
        name = self.items[1]
        if name is not None:
            return name.string


class Else_Stmt(StmtBase):  # R805
    """
    <else-stmt> = ELSE [ <if-construct-name> ]
    """
    subclass_names = []
    use_names = ['If_Construct_Name']

    @staticmethod
    def match(string):
        if string[:4].upper() != 'ELSE':
            return
        line = string[4:].lstrip()
        if line:
            return If_Construct_Name(line),
        return None,

    def tostr(self):
        if self.items[0] is None:
            return 'ELSE'
        return 'ELSE %s' % self.items

    def get_end_name(self):
        name = self.items[0]
        if name is not None:
            return name.string


class End_If_Stmt(EndStmtBase):  # R806
    """
    <end-if-stmt> = END IF [ <if-construct-name> ]
    """
    subclass_names = []
    use_names = ['If_Construct_Name']

    @staticmethod
    def match(string):
        return EndStmtBase.match(
            'IF', If_Construct_Name, string, require_stmt_type=True)


class If_Stmt(StmtBase):  # R807
    """
    <if-stmt> = IF ( <scalar-logical-expr> ) <action-stmt>
    """
    subclass_names = []
    use_names = ['Scalar_Logical_Expr', 'Action_Stmt_C802']

    @staticmethod
    def match(string):
        if string[:2].upper() != 'IF':
            return
        line, repmap = string_replace_map(string)
        line = line[2:].lstrip()
        if not line.startswith('('):
            return
        i = line.find(')')
        if i == -1:
            return
        expr = repmap(line[1:i].strip())
        stmt = repmap(line[i+1:].lstrip())
        return Scalar_Logical_Expr(expr), Action_Stmt_C802(stmt)

    def tostr(self):
        return 'IF (%s) %s' % self.items


class Case_Construct(BlockBase):  # R808
    """
    <case-construct> = <select-case-stmt>
                           [ <case-stmt>
                             <block> == [<execution-part-construct>]..
                           ]..
                           <end-select-stmt>
    """
    subclass_names = []
    use_names = ['Select_Case_Stmt', 'Case_Stmt',
                 'End_Select_Stmt', 'Execution_Part_Construct']

    @staticmethod
    def match(reader):
        return BlockBase.match(
            Select_Case_Stmt, [Case_Stmt,
                               Execution_Part_Construct,
                               Case_Stmt],
            End_Select_Stmt, reader,
            match_names=True,  # C803
            enable_case_construct_hook=True  # C803
        )

    def tofortran(self, tab='', isfix=None):
        tmp = []
        start = self.content[0]
        end = self.content[-1]
        tmp.append(start.tofortran(tab=tab, isfix=isfix))
        for item in self.content[1:-1]:
            if isinstance(item, Case_Stmt):
                tmp.append(item.tofortran(tab=tab, isfix=isfix))
            else:
                tmp.append(item.tofortran(tab=tab + '  ', isfix=isfix))
        tmp.append(end.tofortran(tab=tab, isfix=isfix))
        return '\n'.join(tmp)


class Select_Case_Stmt(StmtBase, CALLBase):  # R809
    """
    <select-case-stmt> = [ <case-construct-name> : ]
        SELECT CASE ( <case-expr> )
    """
    subclass_names = []
    use_names = ['Case_Construct_Name', 'Case_Expr']

    @staticmethod
    def match(string):
        if string[:6].upper() != 'SELECT':
            return
        line = string[6:].lstrip()
        if line[:4].upper() != 'CASE':
            return
        line = line[4:].lstrip()
        if not line or line[0]+line[-1] != '()':
            return
        line = line[1:-1].strip()
        return Case_Expr(line),

    def tostr(self):
        return 'SELECT CASE (%s)' % (self.items[0])

    def get_start_name(self):
        return self.item.name


class Case_Stmt(StmtBase):  # R810
    """
    <case-stmt> = CASE <case-selector> [ <case-construct-name> ]
    """
    subclass_names = []
    use_names = ['Case_Selector', 'Case_Construct_Name']

    @staticmethod
    def match(string):
        if string[:4].upper() != 'CASE':
            return
        line, repmap = string_replace_map(string[4:].lstrip())
        if line.startswith('('):
            i = line.find(')')
            if i == -1:
                return
            n = line[i+1:].lstrip() or None
            if n:
                n = Case_Construct_Name(repmap(n))
            return Case_Selector(repmap(line[:i+1].rstrip())), n
        if line[:7].upper() == 'DEFAULT':
            n = repmap(line[7:].lstrip()) or None
            if n:
                n = Case_Construct_Name(repmap(n))
            return Case_Selector(line[:7]), n

    def tostr(self):
        if self.items[1] is None:
            return 'CASE %s' % (self.items[0])
        return 'CASE %s %s' % (self.items)


class End_Select_Stmt(EndStmtBase):  # R811
    """
    <end-select-stmt> = END SELECT [ <case-construct-name> ]
    """
    subclass_names = []
    use_names = ['Case_Construct_Name']

    @staticmethod
    def match(string):
        return EndStmtBase.match(
            'SELECT', Case_Construct_Name, string, require_stmt_type=True)


class Case_Expr(Base):  # R812
    """
    <case-expr> = <scalar-int-expr>
                  | <scalar-char-expr>
                  | <scalar-logical-expr>
    """
    subclass_names = []
    subclass_names = ['Scalar_Int_Expr', 'Scalar_Char_Expr',
                      'Scalar_Logical_Expr']


class Case_Selector(Base):  # R813
    """
    <case-selector> = ( <case-value-range-list> )
                      | DEFAULT
    """
    subclass_names = []
    use_names = ['Case_Value_Range_List']

    @staticmethod
    def match(string):
        if len(string) == 7 and string.upper() == 'DEFAULT':
            return None,
        if not (string.startswith('(') and string.endswith(')')):
            return
        return Case_Value_Range_List(string[1:-1].strip()),

    def tostr(self):
        if self.items[0] is None:
            return 'DEFAULT'
        return '(%s)' % (self.items[0])


class Case_Value_Range(SeparatorBase):  # R814
    """
    <case-value-range> = <case-value>
                         | <case-value> :
                         | : <case-value>
                         | <case-value> : <case-value>
    """
    subclass_names = ['Case_Value']

    @staticmethod
    def match(string):
        return SeparatorBase.match(Case_Value, Case_Value, string)


class Case_Value(Base):  # R815
    """
    <case-value> = <scalar-int-initialization-expr>
                   | <scalar-char-initialization-expr>
                   | <scalar-logical-initialization-expr>
    """
    subclass_names = ['Scalar_Int_Initialization_Expr',
                      'Scalar_Char_Initialization_Expr',
                      'Scalar_Logical_Initialization_Expr']


class Associate_Construct(BlockBase):  # R816
    """
    <associate-construct> = <associate-stmt>
                                <block> == [ <execution-part-construct> ]...
                                <end-associate-stmt>
    """
    subclass_names = []
    use_names = ['Associate_Stmt', 'Execution_Part_Construct',
                 'End_Associate_Stmt']

    @staticmethod
    def match(reader):
        return BlockBase.match(
            Associate_Stmt, [Execution_Part_Construct],
            End_Associate_Stmt, reader,
            match_names=True,  # C810
        )


class Associate_Stmt(StmtBase, CALLBase):  # R817
    """
    <associate-stmt> = [ <associate-construct-name> : ]
        ASSOCIATE ( <association-list> )
    """
    subclass_names = []
    use_names = ['Associate_Construct_Name', 'Association_List']

    @staticmethod
    def match(string):
        return CALLBase.match('ASSOCIATE', Association_List, string)

    def get_start_name(self):
        return self.item.name


class Association(BinaryOpBase):  # R818
    """
    <association> = <associate-name> => <selector>
    """
    subclass_names = []
    use_names = ['Associate_Name', 'Selector']

    @staticmethod
    def match(string):
        return BinaryOpBase.match(Associate_Name, '=>', Selector, string)


class Selector(Base):  # R819
    """
    <selector> = <expr>
                 | <variable>
    """
    subclass_names = ['Expr', 'Variable']


class End_Associate_Stmt(EndStmtBase):  # R820
    """
    <end-associate-stmt> = END ASSOCIATE [ <associate-construct-name> ]
    """
    subclass_names = []
    use_names = ['Associate_Construct_Name']

    @staticmethod
    def match(string):
        return EndStmtBase.match(
            'ASSOCIATE', Associate_Construct_Name, string,
            require_stmt_type=True)


class Select_Type_Construct(BlockBase):  # R821
    """
    <select-type-construct> = <select-type-stmt>
                                  [ <type-guard-stmt>
                                    <block> == [<execution-part-construct>]..
                                  ]...
                                  <end-select-type-stmt>
    """
    subclass_names = []
    use_names = ['Select_Type_Stmt', 'Type_Guard_Stmt',
                 'Execution_Part_Construct', 'End_Select_Type_Stmt']

    @staticmethod
    def match(reader):
        return BlockBase.match(
            Select_Type_Stmt, [Type_Guard_Stmt, Execution_Part_Construct,
                               Type_Guard_Stmt], End_Select_Type_Stmt, reader,
            match_names=True,  # C819
            enable_select_type_construct_hook=True)


class Select_Type_Stmt(StmtBase):  # R822
    """
    <select-type-stmt> = [ <select-construct-name> : ] SELECT TYPE
        ( [ <associate-name> => ] <selector> )
    """
    subclass_names = []
    use_names = ['Select_Construct_Name', 'Associate_Name', 'Selector']

    @staticmethod
    def match(string):
        if string[:6].upper() != 'SELECT':
            return
        line = string[6:].lstrip()
        if line[:4].upper() != 'TYPE':
            return
        line = line[4:].lstrip()
        if not line or line[0]+line[-1] != '()':
            return
        line = line[1:-1].strip()
        i = line.find('=>')
        if i != -1:
            return Associate_Name(
                line[:i].rstrip()), Selector(line[i+2:].lstrip())
        return None, Selector(line)

    def tostr(self):
        if self.items[0] is None:
            return 'SELECT TYPE(%s)' % (self.items[1])
        return 'SELECT TYPE(%s=>%s)' % (self.items)

    def get_start_name(self):
        return self.item.name


class Type_Guard_Stmt(StmtBase):  # R823
    """
::
    <type-guard-stmt> = TYPE IS ( <type-spec> ) [ <select-construct-name> ]
                        | CLASS IS ( <type-spec> ) [ <select-construct-name> ]
                        | CLASS DEFAULT [ <select-construct-name> ]

Attributes
----------
items : ({'TYPE IS', 'CLASS IS', 'CLASS DEFAULT'}, Type_Spec,
        Select_Construct_Name)
    """
    subclass_names = []
    use_names = ['Type_Spec', 'Select_Construct_Name']

    @staticmethod
    def match(string):
        if string[:4].upper() == 'TYPE':
            line = string[4:].lstrip()
            if not line[:2].upper() == 'IS':
                return
            line = line[2:].lstrip()
            kind = 'TYPE IS'
        elif string[:5].upper() == 'CLASS':
            line = string[5:].lstrip()
            if line[:2].upper() == 'IS':
                line = line[2:].lstrip()
                kind = 'CLASS IS'
            elif line[:7].upper() == 'DEFAULT':
                line = line[7:].lstrip()
                if line:
                    if isalnum(line[0]):
                        return
                    return 'CLASS DEFAULT', None, Select_Construct_Name(line)
                return 'CLASS DEFAULT', None, None
            else:
                return
        else:
            return
        if not line.startswith('('):
            return
        i = line.rfind(')')
        if i == -1:
            return
        tmp = line[1:i].strip()
        if not tmp:
            return
        line = line[i+1:].lstrip()
        if line:
            return kind, Type_Spec(tmp), Select_Construct_Name(line)
        return kind, Type_Spec(tmp), None

    def tostr(self):
        s = str(self.items[0])
        if self.items[1] is not None:
            s += ' (%s)' % (self.items[1])
        if self.items[2] is not None:
            s += ' %s' % (self.items[2])
        return s


class End_Select_Type_Stmt(EndStmtBase):  # R824
    """
    <end-select-type-stmt> = END SELECT [ <select-construct-name> ]
    """
    subclass_names = []
    use_names = ['Select_Construct_Name']

    @staticmethod
    def match(string):
        return EndStmtBase.match(
            'SELECT', Select_Construct_Name, string, require_stmt_type=True)


class Do_Construct(Base):  # pylint: disable=invalid-name
    """
    R825

    <do-construct> = <block-do-construct>
                     | <nonblock-do-construct>
    """
    subclass_names = ['Block_Do_Construct', 'Nonblock_Do_Construct']


class Block_Do_Construct(Base):  # pylint: disable=invalid-name
    """
    R826

    <block-do-construct> = <block-label-do-construct>
                           | <block-nonlabel-do-construct>
    """
    subclass_names = ['Block_Label_Do_Construct',
                      'Block_Nonlabel_Do_Construct']


class Block_Label_Do_Construct(BlockBase):  # pylint: disable=invalid-name
    """
    R826_1

    <block-label-do-construct> = <label-do-stmt>
                                   [ <execution-part-construct> ]...
                                   <end-do>
    """
    subclass_names = []
    use_names = ['Label_Do_Stmt', 'Execution_Part_Construct', 'End_Do']

    @staticmethod
    def match(reader):
        '''
        :param reader: instance of `FortranReaderBase` class
        :type reader: :py:class:`FortranReaderBase`
        :return: code block matching the labeled "DO" construct
        :rtype: string
        '''
        return BlockBase.match(Label_Do_Stmt, [Execution_Part_Construct],
                               End_Do, reader,
                               match_labels=True,
                               enable_do_label_construct_hook=True)

    def tofortran(self, tab='', isfix=None):
        '''
        :param str tab: tab character or empty string
        :param bool isfix: whether the reader is in fixed format
        :return: parsed representation of the labeled "DO" construct
        :rtype: string
        '''
        lblock = []
        start = self.content[0]
        end = self.content[-1]
        extra_tab = '  '
        lblock.append(start.tofortran(tab=tab, isfix=isfix))
        for item in self.content[1:-1]:
            lblock.append(item.tofortran(tab=tab+extra_tab, isfix=isfix))
        if len(self.content) > 1:
            lblock.append(end.tofortran(tab=tab, isfix=isfix))
        return '\n'.join(lblock)


class Block_Nonlabel_Do_Construct(BlockBase):  # pylint: disable=invalid-name
    """
     R826_2

    <block-nonlabel-do-construct> = <nonlabel-do-stmt>
                                     [ <execution-part-construct> ]...
                                     <end-do-stmt>
    """
    subclass_names = []
    use_names = ['Nonlabel_Do_Stmt', 'Execution_Part_Construct', 'End_Do_Stmt']

    @staticmethod
    def match(reader):
        '''
        :param reader: instance of `FortranReaderBase` class
        :type reader: :py:class:`FortranReaderBase`
        :return: code block matching the nonlabeled "DO" construct
        :rtype: string
        '''
        return BlockBase.match(Nonlabel_Do_Stmt, [Execution_Part_Construct],
                               End_Do_Stmt, reader
                               )


class Do_Stmt(Base):  # pylint: disable=invalid-name
    """
    R827

    <do-stmt> = <label-do-stmt>
                | <nonlabel-do-stmt>
    """
    subclass_names = ['Label_Do_Stmt', 'Nonlabel_Do_Stmt']


class Label_Do_Stmt(StmtBase):  # pylint: disable=invalid-name
    """
    R828

    <label-do-stmt> = [ <do-construct-name> : ] DO <label> [ <loop-control> ]
    """
    subclass_names = []
    use_names = ['Do_Construct_Name', 'Label', 'Loop_Control']

    @staticmethod
    def match(string):
        '''
        :param string: (source of) Fortran string to parse
        :type string: str or :py:class:`FortranReaderBase`
        :return: 3-tuple containing strings and instances of the classes
                 determining labeled "DO" statement (optional statement name,
                 label and loop control expression if present)
        :rtype: 3-tuple of objects
        '''
        # do-construct-name is determined by reader
        if string[:2].upper() != 'DO':
            return
        line = string[2:].lstrip()
        mpat = pattern.label.match(line)
        if mpat is None:
            return
        label = mpat.group()
        line = line[mpat.end():].lstrip()
        if line:
            return None, Label(label), Loop_Control(line)
        return None, Label(label), None

    def tostr(self):
        '''
        :return: string containing Fortran code for the parsed
                 labeled "DO" statement
        :rtype: string
        '''
        # pylint: disable=unbalanced-tuple-unpacking
        name, label, loop_control = self.items
        if name is None:
            dostmt = 'DO %s' % (label)
        else:
            dostmt = '%s: DO %s' % (label)
        if loop_control is not None:
            dostmt += ' %s' % (loop_control)
        return dostmt

    def get_start_name(self):
        '''
        :return: optional labeled "DO" statement name
        :rtype: string
        '''
        return self.item.name

    def get_start_label(self):
        '''
        :return: label of "DO" statement
        :rtype: string
        '''
        return int(self.items[1])

    do_construct_name = property(lambda self: self.items[0])
    label = property(lambda self: self.items[1])
    loop_control = property(lambda self: self.items[2])


class Nonlabel_Do_Stmt(StmtBase, WORDClsBase):  # pylint: disable=invalid-name
    """
    R829

    <nonlabel-do-stmt> = [ <do-construct-name> : ] DO [ <loop-control> ]
    """
    subclass_names = []
    use_names = ['Do_Construct_Name', 'Loop_Control']

    @staticmethod
    def match(string):
        '''
        :param str string: Fortran code to check for a match
        :return: code line matching the nonlabeled "DO" statement
        :rtype: string
        '''
        return WORDClsBase.match('DO', Loop_Control, string)


class Loop_Control(Base):  # pylint: disable=invalid-name
    """
    R830

    <loop-control> = [ , ] <do-variable> = scalar-int-expr,
                                           scalar-int-expr
                                           [ , <scalar-int-expr> ]
                     | [ , ] WHILE ( <scalar-logical-expr> )
    """
    subclass_names = []
    use_names = ['Do_Variable', 'Scalar_Int_Expr', 'Scalar_Logical_Expr']

    @staticmethod
    def match(string):
        '''
        :param str string: Fortran code to check for a match
        :return: 3-tuple containing strings and instances of the classes
                 determining loop control (optional comma delimiter,
                 optional scalar logical expression describing "WHILE"
                 condition or optional counter expression containing loop
                 counter and scalar integer expression)
        :rtype: 3-tuple of objects or nothing for an "infinite loop"
        '''
        # pylint: disable=unbalanced-tuple-unpacking
        optional_delim = None
        # Match optional delimiter
        if string.startswith(','):
            line, repmap = string_replace_map(string[1:].lstrip())
            optional_delim = ", "
        else:
            line, repmap = string_replace_map(string)
        # Match "WHILE" scalar logical expression
        if line[:5].upper() == 'WHILE' and line[5:].lstrip().startswith('('):
            lbrak = line[5:].lstrip()
            i = lbrak.find(')')
            if i != -1 and i == len(lbrak)-1:
                scalar_logical_expr = \
                    Scalar_Logical_Expr(repmap(lbrak[1:i].strip()))
                return scalar_logical_expr, None, optional_delim
        # Match counter expression
        # More than one '=' in counter expression
        if line.count('=') != 1:
            return
        var, rhs = line.split('=')
        rhs = [s.strip() for s in rhs.lstrip().split(',')]
        # Incorrect number of elements in counter expression
        if not 2 <= len(rhs) <= 3:
            return
        counter_expr = (Variable(repmap(var.rstrip())),
                        list(map(Scalar_Int_Expr, list(map(repmap, rhs)))))
        return None, counter_expr, optional_delim

    def tostr(self):
        '''
        :return: parsed representation of loop control construct
        :rtype: string
        '''
        # pylint: disable=unbalanced-tuple-unpacking
        scalar_logical_expr, counter_expr, optional_delim = self.items
        # Return loop control construct containing "WHILE" condition and
        # its <scalar-logical-expr>
        if scalar_logical_expr is not None:
            loopctrl = 'WHILE (%s)' % scalar_logical_expr
        # Return loop control construct containing counter expression:
        # <do-variable> as LHS and <scalar-int-expr> list as RHS
        elif counter_expr[0] is not None and counter_expr[1] is not None:
            loopctrl = '%s = %s' % \
                (counter_expr[0], ', '.join(map(str, counter_expr[1])))
        # Add optional delimiter to loop control construct if present
        if optional_delim is not None:
            loopctrl = optional_delim + loopctrl
        return loopctrl


class Do_Variable(Base):  # pylint: disable=invalid-name
    """
    R831

    <do-variable> = <scalar-int-variable>
    """
    subclass_names = ['Scalar_Int_Variable']


class Do_Block(BlockBase):  # pylint: disable=invalid-name
    """
    R832

    <do-block> = [ <execution-part-construct> ]...
    """
    subclass_names = ['Block']
    subclass_names = []
    use_names = ['Execution_Part_Construct']

    @staticmethod
    def match(string):
        '''
        :param str string: Fortran code to check for a match
        :return: code block matching the execution part construct within
                 the "DO" block
        :rtype: string
        '''
        return BlockBase.match(None, [Execution_Part_Construct], None, string)


class End_Do(Base):  # pylint: disable=invalid-name
    """
    R833

    <end-do> = <end-do-stmt>
               | <continue-stmt>
    """
    subclass_names = ['End_Do_Stmt', 'Continue_Stmt']


class End_Do_Stmt(EndStmtBase):  # pylint: disable=invalid-name
    """
    R834

    <end-do-stmt> = END DO [ <do-construct-name> ]
    """
    subclass_names = []
    use_names = ['Do_Construct_Name']

    @staticmethod
    def match(string):
        '''
        :param str string: Fortran code to check for a match
        :return: code line matching the "END DO" statement
        :rtype: string
        '''
        return EndStmtBase.match('DO', Do_Construct_Name, string,
                                 require_stmt_type=True)


class Nonblock_Do_Construct(Base):  # pylint: disable=invalid-name
    """
    R835

    <nonblock-do-stmt> = <action-term-do-construct>
                         | <outer-shared-do-construct>
    """
    subclass_names = ['Action_Term_Do_Construct', 'Outer_Shared_Do_Construct']


class Action_Term_Do_Construct(BlockBase):  # R836
    """
::
    <action-term-do-construct> = <label-do-stmt>
                                     <do-body>
                                     <do-term-action-stmt>

::
    <action-term-do-construct> = <label-do-stmt>
                                 [ <execution-part-construct> ]...
                                 <do-term-action-stmt>
    """
    subclass_names = []
    use_names = ['Label_Do_Stmt', 'Execution_Part_Construct',
                 'Do_Term_Action_Stmt']

    @staticmethod
    def match(reader):
        return BlockBase.match(Label_Do_Stmt, [Execution_Part_Construct],
                               Do_Term_Action_Stmt, reader,
                               match_labels=True,
                               enable_do_label_construct_hook=True)

    def tofortran(self, tab='', isfix=None):
        line = []
        start = self.content[0]
        end = self.content[-1]
        extra_tab = '  '
        line.append(start.tofortran(tab=tab, isfix=isfix))
        for item in self.content[1:-1]:
            line.append(item.tofortran(tab=tab+extra_tab, isfix=isfix))
            if isinstance(item, Label_Do_Stmt):
                extra_tab += '  '
        if len(self.content) > 1:
            line.append(end.tofortran(tab=tab, isfix=isfix))
        return '\n'.join(line)


class Do_Body(BlockBase):  # R837
    """
    <do-body> = [ <execution-part-construct> ]...
    """
    subclass_names = []
    use_names = ['Execution_Part_Construct']

    def match(string):
        return BlockBase.match(None, [Execution_Part_Construct],
                               None, string)
    match = staticmethod(match)


class Do_Term_Action_Stmt(StmtBase):  # R838
    """
::
    <do-term-action-stmt> = <action-stmt>

Notes
-----
C824: <do-term-action-stmt> shall not be <continue-stmt>, <goto-stmt>,
      <return-stmt>, <stop-stmt>, <exit-stmt>, <cycle-stmt>,
      <end-function-stmt>, <end-subroutine-stmt>, <end-program-stmt>,
      <arithmetic-if-stmt>
    """
    subclass_names = ['Action_Stmt_C824']


class Outer_Shared_Do_Construct(BlockBase):  # R839
    """
    <outer-shared-do-construct> = <label-do-stmt>
                                      <do-body>
                                      <shared-term-do-construct>
    """
    subclass_names = []
    use_names = ['Label_Do_Stmt', 'Do_Body', 'Shared_Term_Do_Construct']

    def match(reader):
        content = []
        for cls in [Label_Do_Stmt, Do_Body, Shared_Term_Do_Construct]:
            obj = cls(reader)
            if obj is None:  # todo: restore reader
                return
            content.append(obj)
        return content,
    match = staticmethod(match)


class Shared_Term_Do_Construct(Base):  # R840
    """
    <shared-term-do-construct> = <outer-shared-do-construct>
                                 | <inner-shared-do-construct>
    """
    subclass_names = ['Outer_Shared_Do_Construct', 'Inner_Shared_Do_Construct']


class Inner_Shared_Do_Construct(BlockBase):  # R841
    """
    <inner-shared-do-construct> = <label-do-stmt>
                                      <do-body>
                                      <do-term-shared-stmt>
    """
    subclass_names = []
    use_names = ['Label_Do_Stmt', 'Do_Body', 'Do_Term_Shared_Stmt']

    def match(reader):
        content = []
        for cls in [Label_Do_Stmt, Do_Body, Do_Term_Shared_Stmt]:
            obj = cls(reader)
            if obj is None:  # todo: restore reader
                return
            content.append(obj)
        return content,
    match = staticmethod(match)


class Do_Term_Shared_Stmt(StmtBase):  # R842
    """
    <do-term-shared-stmt> = <action-stmt>
    C826: see C824 above.
    """
    subclass_names = ['Action_Stmt']


class Cycle_Stmt(StmtBase, WORDClsBase):  # R843
    """
    <cycle-stmt> = CYCLE [ <do-construct-name> ]
    """
    subclass_names = []
    use_names = ['Do_Construct_Name']

    def match(string):
        return WORDClsBase.match('CYCLE', Do_Construct_Name, string)
    match = staticmethod(match)


class Exit_Stmt(StmtBase, WORDClsBase):  # R844
    """
    <exit-stmt> = EXIT [ <do-construct-name> ]
    """
    subclass_names = []
    use_names = ['Do_Construct_Name']

    def match(string):
        return WORDClsBase.match('EXIT', Do_Construct_Name, string)
    match = staticmethod(match)


class Goto_Stmt(StmtBase):  # R845
    """
    <goto-stmt> = GO TO <label>
    """
    subclass_names = []
    use_names = ['Label']

    def match(string):
        if string[:2].upper() != 'GO':
            return
        line = string[2:].lstrip()
        if line[:2].upper() != 'TO':
            return
        return Label(line[2:].lstrip()),
    match = staticmethod(match)

    def tostr(self):
        return 'GO TO %s' % (self.items[0])


class Computed_Goto_Stmt(StmtBase):  # R846
    """
    <computed-goto-stmt> = GO TO ( <label-list> ) [ , ] <scalar-int-expr>
    """
    subclass_names = []
    use_names = ['Label_List', 'Scalar_Int_Expr']

    def match(string):
        if string[:2].upper() != 'GO':
            return
        line = string[2:].lstrip()
        if line[:2].upper() != 'TO':
            return
        line = line[2:].lstrip()
        if not line.startswith('('):
            return
        i = line.find(')')
        if i == -1:
            return
        lst = line[1:i].strip()
        if not lst:
            return
        line = line[i+1:].lstrip()
        if line.startswith(','):
            line = line[1:].lstrip()
        if not line:
            return
        return Label_List(lst), Scalar_Int_Expr(line)
    match = staticmethod(match)

    def tostr(self):
        return 'GO TO (%s), %s' % self.items


class Arithmetic_If_Stmt(StmtBase):  # R847
    """
    <arithmetic-if-stmt> = IF ( <scalar-numeric-expr> ) <label> ,
        <label> , <label>
    """
    subclass_names = []
    use_names = ['Scalar_Numeric_Expr', 'Label']

    def match(string):
        if string[:2].upper() != 'IF':
            return
        line = string[2:].lstrip()
        if not line.startswith('('):
            return
        i = line.rfind(')')
        if i == -1:
            return
        labels = line[i+1:].lstrip().split(',')
        if len(labels) != 3:
            return
        labels = [Label(l.strip()) for l in labels]
        return (Scalar_Numeric_Expr(line[1:i].strip()),) + tuple(labels)
    match = staticmethod(match)

    def tostr(self):
        return 'IF (%s) %s, %s, %s' % self.items


class Continue_Stmt(StmtBase, STRINGBase):  # R848
    """
    <continue-stmt> = CONTINUE
    """
    subclass_names = []

    def match(string):
        return STRINGBase.match('CONTINUE', string)
    match = staticmethod(match)

    def get_end_label(self):
        return self.item.label


class Stop_Stmt(StmtBase, WORDClsBase):  # R849
    """
    <stop-stmt> = STOP [ <stop-code> ]
    """
    subclass_names = []
    use_names = ['Stop_Code']

    def match(string):
        return WORDClsBase.match('STOP', Stop_Code, string)
    match = staticmethod(match)


class Stop_Code(StringBase):  # R850
    """
    <stop-code> = <scalar-char-constant>
                  | <digit> [ <digit> [ <digit> [ <digit> [ <digit> ] ] ] ]
    """
    subclass_names = ['Scalar_Char_Constant']

    def match(string):
        return StringBase.match(pattern.abs_label, string)
    match = staticmethod(match)

#
# SECTION  9
#


class Io_Unit(StringBase):  # R901
    """
    <io-unit> = <file-unit-number>
                | *
                | <internal-file-variable>
    """
    subclass_names = ['File_Unit_Number', 'Internal_File_Variable']

    def match(string):
        return StringBase.match('*', string)
    match = staticmethod(match)


class File_Unit_Number(Base):  # R902
    """
    <file-unit-number> = <scalar-int-expr>
    """
    subclass_names = ['Scalar_Int_Expr']


class Internal_File_Variable(Base):  # R903
    """
    <internal-file-variable> = <char-variable>
    C901: <char-variable> shall not be an array section with a
        vector subscript.
    """
    subclass_names = ['Char_Variable']


class Open_Stmt(StmtBase, CALLBase):  # R904
    """
    <open-stmt> = OPEN ( <connect-spec-list> )
    """
    subclass_names = []
    use_names = ['Connect_Spec_List']

    @staticmethod
    def match(string):
        # The Connect_Spec_List class is generated automatically
        # by code at the end of this module
        return CALLBase.match('OPEN', Connect_Spec_List, string,
                              require_rhs=True)


class Connect_Spec(KeywordValueBase):
    """
    R905
    <connect-spec> = [ UNIT = ] <file-unit-number>
                     | ACCESS = <scalar-default-char-expr>
                     | ACTION = <scalar-default-char-expr>
                     | ASYNCHRONOUS = <scalar-default-char-expr>
                     | BLANK = <scalar-default-char-expr>
                     | DECIMAL = <scalar-default-char-expr>
                     | DELIM = <scalar-default-char-expr>
                     | ENCODING = <scalar-default-char-expr>
                     | ERR = <label>
                     | FILE = <file-name-expr>
                     | FORM = <scalar-default-char-expr>
                     | IOMSG = <iomsg-variable>
                     | IOSTAT = <scalar-int-variable>
                     | PAD = <scalar-default-char-expr>
                     | POSITION = <scalar-default-char-expr>
                     | RECL = <scalar-int-expr>
                     | ROUND = <scalar-default-char-expr>
                     | SIGN = <scalar-default-char-expr>
                     | STATUS = <scalar-default-char-expr>
    """
    subclass_names = []
    use_names = ['File_Unit_Number', 'Scalar_Default_Char_Expr', 'Label',
                 'File_Name_Expr', 'Iomsg_Variable',
                 'Scalar_Int_Expr', 'Scalar_Int_Variable']

    @staticmethod
    def match(string):
        '''
        :param str string: Fortran code to check for a match
        :return: 2-tuple containing the keyword and value or None if the
                 supplied string is not a match
        :rtype: 2-tuple containing keyword (e.g. "UNIT") and associated value
        '''
        if "=" not in string:
            # The only argument which need not be named is the unit number
            return 'UNIT', File_Unit_Number(string)
        # We have a keyword-value pair. Check whether it is valid...
        for (keyword, value) in [
                (['ACCESS', 'ACTION', 'ASYNCHRONOUS', 'BLANK', 'DECIMAL',
                  'DELIM', 'ENCODING', 'FORM', 'PAD', 'POSITION', 'ROUND',
                  'SIGN', 'STATUS'], Scalar_Default_Char_Expr),
                ('ERR', Label),
                ('FILE', File_Name_Expr),
                ('IOSTAT', Scalar_Int_Variable),
                ('IOMSG', Iomsg_Variable),
                ('RECL', Scalar_Int_Expr),
                ('UNIT', File_Unit_Number)]:
            try:
                obj = KeywordValueBase.match(keyword, value, string,
                                             upper_lhs=True)
            except NoMatchError:
                obj = None
            if obj is not None:
                return obj
        return None


class File_Name_Expr(Base):  # R906
    """
    <file-name-expr> = <scalar-default-char-expr>
    """
    subclass_names = ['Scalar_Default_Char_Expr']


class Iomsg_Variable(Base):  # R907
    """
    <iomsg-variable> = <scalar-default-char-variable>
    """
    subclass_names = ['Scalar_Default_Char_Variable']


class Close_Stmt(StmtBase, CALLBase):  # R908
    """
    <close-stmt> = CLOSE ( <close-spec-list> )
    """
    subclass_names = []
    use_names = ['Close_Spec_List']

    def match(string):
        return CALLBase.match('CLOSE', Close_Spec_List, string,
                              require_rhs=True)
    match = staticmethod(match)


class Close_Spec(KeywordValueBase):  # R909
    """
    <close-spec> = [ UNIT = ] <file-unit-number>
                   | IOSTAT = <scalar-int-variable>
                   | IOMSG = <iomsg-variable>
                   | ERR = <label>
                   | STATUS = <scalar-default-char-expr>
    """
    subclass_names = []
    use_names = ['File_Unit_Number', 'Scalar_Default_Char_Expr',
                 'Label', 'Iomsg_Variable',
                 'Scalar_Int_Variable']

    def match(string):
        for (k, v) in [
                ('ERR', Label),
                ('IOSTAT', Scalar_Int_Variable),
                ('IOMSG', Iomsg_Variable),
                ('STATUS', Scalar_Default_Char_Expr),
                ('UNIT', File_Unit_Number), ]:
            try:
                obj = KeywordValueBase.match(k, v, string, upper_lhs=True)
            except NoMatchError:
                obj = None
            if obj is not None:
                return obj
        return 'UNIT', File_Unit_Number(string)
    match = staticmethod(match)


class Read_Stmt(StmtBase):  # R910
    """
:F03R:`910`::
    <read-stmt> = READ ( <io-control-spec-list> ) [ <input-item-list> ]
                    | READ <format> [ , <input-item-list> ]

Attributes
----------
items : (Io_Control_Spec_List, Format, Input_Item_List)
    """
    subclass_names = []
    use_names = ['Io_Control_Spec_List', 'Input_Item_List', 'Format']

    @staticmethod
    def match(string):
        if string[:4].upper() != 'READ':
            return
        line = string[4:].lstrip()
        if line.startswith('('):
            line, repmap = string_replace_map(line)
            idx = line.find(')')
            if idx == -1:
                return
            trimline = line[1:idx].strip()
            if not trimline:
                return
            if idx == len(line) - 1:
                return Io_Control_Spec_List(repmap(trimline)), None, None
            return Io_Control_Spec_List(repmap(trimline)), None, \
                Input_Item_List(repmap(line[idx+1:].lstrip()))
        if not line:
            return
        char = line[0].upper()
        # No parentheses therefore first argument must be a format
        # specifier (either a string or a line/label number
        if 'A' <= char <= 'Z' or char == '_':
            return
        line, repmap = string_replace_map(line.lstrip())
        # There must be a comma betwee the format specifier and the following
        # list of values/variables
        idx = line.find(',')
        if idx == -1:
            return None
        trimline = repmap(line[idx+1:].lstrip())
        if not trimline:
            return
        return (None, Format(repmap(line[:idx].rstrip())),
                Output_Item_List(trimline))

    def tostr(self):
        if self.items[0] is not None:
            assert self.items[1] is None, repr(self.items)
            if self.items[2] is None:
                return 'READ(%s)' % (self.items[0])
            return 'READ(%s) %s' % (self.items[0], self.items[2])
        assert self.items[1] is not None, repr(self.items)
        if self.items[2] is None:
            return 'READ %s' % (self.items[1])
        return 'READ %s, %s' % (self.items[1], self.items[2])


class Write_Stmt(StmtBase):  # pylint: disable=invalid-name
    '''
    :F03R:`911`::

    Fortran 2003 rule R911
    that specifies syntax of a "WRITE" statement.

    <write-stmt> = WRITE ( <io-control-spec-list> ) [ <output-item-list> ]
    '''
    subclass_names = []
    use_names = ['Io_Control_Spec_List', 'Output_Item_List']

    @staticmethod
    def match(string):
        '''
        :param str string: Fortran code to check for a match
        :return: 2-tuple containing strings and instances of the classes
                 describing "WRITE" statement (mandatory IO control
                 specification list and optional output item list.
        :rtype: 2-tuple of objects (1 mandatory and 1 optional)
        '''
        if string[:5].upper() != 'WRITE':
            return
        line = string[5:].lstrip()
        # Look for mandatory IO control specification list and
        # return without a match if it is not found
        if not line.startswith('('):
            return
        line, repmap = string_replace_map(line)
        i = line.find(')')
        if i == -1:
            return
        tmp = line[1:i].strip()
        if not tmp:
            return
        tmp = repmap(tmp)
        if i == len(line)-1:
            return Io_Control_Spec_List(tmp), None
        # Return optional output item list as well
        return Io_Control_Spec_List(tmp), \
            Output_Item_List(repmap(line[i+1:].lstrip()))

    def tostr(self):
        '''
        :return: parsed representation of a "WRITE" statement
        :rtype: str
        '''
        if self.items[1] is None:
            return 'WRITE(%s)' % (self.items[0])
        return 'WRITE(%s) %s' % tuple(self.items)


class Print_Stmt(StmtBase):  # R912
    """
:F03R:`912`::
    <print-stmt> = PRINT <format> [ , <output-item-list> ]

Parameters
----------
items : (Format, Output_Item_List)
    """
    subclass_names = []
    use_names = ['Format', 'Output_Item_List']

    def match(string):
        if string[:5].upper() != 'PRINT':
            return
        line = string[5:]
        if not line:
            return
        c = line[0].upper()
        if 'A' <= c <= 'Z' or c == '_' or '0' <= c <= '9':
            return
        line, repmap = string_replace_map(line.lstrip())
        i = line.find(',')
        if i == -1:
            return Format(repmap(line)), None
        tmp = repmap(line[i+1:].lstrip())
        if not tmp:
            return
        return Format(repmap(line[:i].rstrip())), Output_Item_List(tmp)
    match = staticmethod(match)

    def tostr(self):
        if self.items[1] is None:
            return 'PRINT %s' % (self.items[0])
        return 'PRINT %s, %s' % tuple(self.items)


class Io_Control_Spec_List(SequenceBase):  # R913-list
    """
    <io-control-spec-list> is a list taking into account C910, C917, C918
    """
    subclass_names = []
    use_names = ['Io_Control_Spec']

    @staticmethod
    def match(string):
        line, repmap = string_replace_map(string)
        splitted = line.split(',')
        lst = []
        unit_is_positional = False
        for idx in range(len(splitted)):
            spec = splitted[idx].strip()
            spec = repmap(spec)
            if idx == 0 and "=" not in spec:
                # Must be a unit number. However, we do not prepend "UNIT="
                # to it in case the following Io_Control_Spec is positional
                # (and therefore either a Format or Namelist spec).
                lst.append(Io_Control_Spec(spec))
                unit_is_positional = True
            elif idx == 1 and "=" not in spec:
                if not unit_is_positional:
                    # Cannot have a positional argument following a
                    # named argument
                    return
                # Without knowing the type of the variable named in spec
                # we have no way of knowing whether this is a format or
                # a namelist specifier. However, if it is a character
                # constant or "*" then it must be a Format spec and we can
                # prepend "FMT=" to it.
                spec = spec.lstrip().rstrip()
                if Char_Literal_Constant.match(spec) or \
                   StringBase.match("*", spec):
                    spec = "FMT={0}".format(spec)
                lst.append(Io_Control_Spec(spec))
            else:
                lst.append(Io_Control_Spec(spec))
        return ',', tuple(lst)


class Io_Control_Spec(KeywordValueBase):  # R913
    """
    <io-control-spec> = [ UNIT = ] <io-unit>
                        | [ FMT = ] <format>
                        | [ NML = ] <namelist-group-name>
                        | ADVANCE = <scalar-default-char-expr>
                        | ASYNCHRONOUS = <scalar-char-initialization-expr>
                        | BLANK = <scalar-default-char-expr>
                        | DECIMAL = <scalar-default-char-expr>
                        | DELIM = <scalar-default-char-expr>
                        | END = <label>
                        | EOR = <label>
                        | ERR = <label>
                        | ID = <scalar-int-variable>
                        | IOMSG = <iomsg-variable>
                        | IOSTAT = <scalar-int-variable>
                        | PAD = <scalar-default-char-expr>
                        | POS = <scalar-int-expr>
                        | REC = <scalar-int-expr>
                        | ROUND = <scalar-default-char-expr>
                        | SIGN = <scalar-default-char-expr>
                        | SIZE = <scalar-int-variable>
    """
    subclass_names = []
    use_names = ['Io_Unit', 'Format', 'Namelist_Group_Name',
                 'Scalar_Default_Char_Expr',
                 'Scalar_Char_Initialization_Expr', 'Label',
                 'Scalar_Int_Variable',
                 'Iomsg_Variable', 'Scalar_Int_Expr']

    @staticmethod
    def match(string):
        for (k, v) in [('UNIT', Io_Unit),
                       ('FMT', Format),
                       ('NML', Namelist_Group_Name)]:
            obj = KeywordValueBase.match(k, v, string,
                                         require_lhs=False,
                                         upper_lhs=True)
            if obj:
                return obj

        for (k, v) in [(['ADVANCE', 'BLANK', 'DECIMAL', 'DELIM', 'PAD',
                         'ROUND', 'SIGN'], Scalar_Default_Char_Expr),
                       ('ASYNCHRONOUS', Scalar_Char_Initialization_Expr),
                       (['END', 'EOR', 'ERR'], Label),
                       (['ID', 'IOSTAT', 'SIZE'], Scalar_Int_Variable),
                       ('IOMSG', Iomsg_Variable),
                       (['POS', 'REC'], Scalar_Int_Expr)]:
            obj = KeywordValueBase.match(k, v, string, upper_lhs=True)
            if obj:
                return obj
        return


class Format(StringBase):  # R914
    """
    <format> = <default-char-expr>
               | <label>
               | *
    """
    subclass_names = ['Label', 'Default_Char_Expr']

    @staticmethod
    def match(string):
        return StringBase.match('*', string)


class Input_Item(Base):  # R915
    """
    <input-item> = <variable>
                   | <io-implied-do>
    """
    subclass_names = ['Variable', 'Io_Implied_Do']


class Output_Item(Base):  # R916
    """
    <output-item> = <expr>
                    | <io-implied-do>
    """
    subclass_names = ['Expr', 'Io_Implied_Do']


class Io_Implied_Do(Base):  # R917
    """
    <io-implied-do> = ( <io-implied-do-object-list> , <io-implied-do-control> )
    """
    subclass_names = []
    use_names = ['Io_Implied_Do_Object_List', 'Io_Implied_Do_Control']

    @staticmethod
    def match(string):
        if len(string) <= 9 or string[0] != '(' or string[-1] != ')':
            return
        line, repmap = string_replace_map(string[1:-1].strip())
        i = line.rfind('=')
        if i == -1:
            return
        j = line[:i].rfind(',')
        if j == -1:
            return
        return Io_Implied_Do_Object_List(
            repmap(line[:j].rstrip())), \
            Io_Implied_Do_Control(repmap(line[j+1:].lstrip()))

    def tostr(self):
        return '(%s, %s)' % (self.items)


class Io_Implied_Do_Object(Base):  # R918
    """
    <io-implied-do-object> = <input-item>
                             | <output-item>
    """
    subclass_names = ['Input_Item', 'Output_Item']


class Io_Implied_Do_Control(Base):  # R919
    """
    <io-implied-do-control> = <do-variable> = <scalar-int-expr> ,
        <scalar-int-expr> [ , <scalar-int-expr> ]
    """
    subclass_names = []
    use_names = ['Do_Variable', 'Scalar_Int_Expr']

    @staticmethod
    def match(string):
        line, repmap = string_replace_map(string)
        if '=' not in line:
            return
        v, exprs = line.split('=', 1)
        v = Do_Variable(repmap(v.rstrip()))
        exprs = exprs.lstrip().split(',')
        if len(exprs) not in [2, 3]:
            return
        exprs = tuple([Scalar_Int_Expr(repmap(e.strip())) for e in exprs])
        if len(exprs) == 2:
            return (v,) + exprs + (None,)
        return (v,) + exprs

    def tostr(self):
        if self.items[3] is not None:
            return '%s = %s, %s, %s' % (self.items)
        return '%s = %s, %s' % (self.items[:-1])


class Dtv_Type_Spec(CALLBase):  # R920
    """
    <dtv-type-spec> = TYPE ( <derived-type-spec> )
                      | CLASS ( <derived-type-spec> )
    """
    subclass_names = []
    use_names = ['Derived_Type_Spec']

    @staticmethod
    def match(string):
        return CALLBase.match(['TYPE', 'CLASS'], Derived_Type_Spec,
                              string, require_rhs=True)


class Wait_Stmt(StmtBase, CALLBase):  # R921
    """
    <wait-stmt> = WAIT ( <wait-spec-list> )
    """
    subclass_names = []
    use_names = ['Wait_Spec_List']

    @staticmethod
    def match(string):
        return CALLBase.match('WAIT', Wait_Spec_List, string, require_rhs=True)


class Wait_Spec(KeywordValueBase):  # R922
    """
    <wait-spec> = [ UNIT = ] <file-unit-number>
                  | END = <label>
                  | EOR = <label>
                  | ERR = <label>
                  | ID = <scalar-int-expr>
                  | IOMSG = <iomsg-variable>
                  | IOSTAT = <scalar-int-variable>
    """
    subclass_names = []
    use_names = ['File_Unit_Number', 'Label', 'Scalar_Int_Expr',
                 'Iomsg_Variable', 'Scalar_Int_Variable']

    @staticmethod
    def match(string):
        for (k, v) in [
                (['END', 'EOR', 'ERR'], Label),
                ('IOSTAT', Scalar_Int_Variable),
                ('IOMSG', Iomsg_Variable),
                ('ID', Scalar_Int_Expr),
                ('UNIT', File_Unit_Number), ]:
            try:
                obj = KeywordValueBase.match(k, v, string, upper_lhs=True)
            except NoMatchError:
                obj = None
            if obj is not None:
                return obj
        return 'UNIT', File_Unit_Number(string)


class Backspace_Stmt(StmtBase):  # R923
    """
:F03R:`923`::
    <backspace-stmt> = BACKSPACE <file-unit-number>
                       | BACKSPACE ( <position-spec-list> )

Attributes
----------
items : (File_Unit_Number, Position_Spec_List)
    """
    subclass_names = []
    use_names = ['File_Unit_Number', 'Position_Spec_List']

    @staticmethod
    def match(string):
        if string[:9].upper() != 'BACKSPACE':
            return
        line = string[9:].lstrip()
        if line.startswith('('):
            if not line.endswith(')'):
                return
            return None, Position_Spec_List(line[1:-1].strip())
        return File_Unit_Number(line), None

    def tostr(self):
        if self.items[0] is not None:
            assert self.items[1] is None, repr(self.items)
            return 'BACKSPACE %s' % (self.items[0])
        return 'BACKSPACE(%s)' % (self.items[1])


class Endfile_Stmt(StmtBase):  # R924
    """
:F03R:`924`::
    <endfile-stmt> = ENDFILE <file-unit-number>
                     | ENDFILE ( <position-spec-list> )

Attributes
----------
items : (File_Unit_Number, Position_Spec_List)
    """
    subclass_names = []
    use_names = ['File_Unit_Number', 'Position_Spec_List']

    @staticmethod
    def match(string):
        if string[:7].upper() != 'ENDFILE':
            return
        line = string[7:].lstrip()
        if line.startswith('('):
            if not line.endswith(')'):
                return
            return None, Position_Spec_List(line[1:-1].strip())
        return File_Unit_Number(line), None

    def tostr(self):
        if self.items[0] is not None:
            assert self.items[1] is None, repr(self.items)
            return 'ENDFILE %s' % (self.items[0])
        return 'ENDFILE(%s)' % (self.items[1])


class Rewind_Stmt(StmtBase):  # R925
    """
:F03R:`925`::
    <rewind-stmt> = REWIND <file-unit-number>
                    | REWIND ( <position-spec-list> )

Attributes
----------
items : (File_Unit_Number, Position_Spec_List)
    """
    subclass_names = []
    use_names = ['File_Unit_Number', 'Position_Spec_List']

    @staticmethod
    def match(string):
        if string[:6].upper() != 'REWIND':
            return
        line = string[6:].lstrip()
        if line.startswith('('):
            if not line.endswith(')'):
                return
            return None, Position_Spec_List(line[1:-1].strip())
        return File_Unit_Number(line), None

    def tostr(self):
        if self.items[0] is not None:
            assert self.items[1] is None, repr(self.items)
            return 'REWIND %s' % (self.items[0])
        return 'REWIND(%s)' % (self.items[1])


class Position_Spec(KeywordValueBase):  # R926
    """
    <position-spec> = [ UNIT = ] <file-unit-number>
                      | IOMSG = <iomsg-variable>
                      | IOSTAT = <scalar-int-variable>
                      | ERR = <label>
    """
    subclass_names = []
    use_names = ['File_Unit_Number', 'Iomsg_Variable',
                 'Scalar_Int_Variable', 'Label']

    def match(string):
        for (k, v) in [
                ('ERR', Label),
                ('IOSTAT', Scalar_Int_Variable),
                ('IOMSG', Iomsg_Variable),
                ('UNIT', File_Unit_Number), ]:
            try:
                obj = KeywordValueBase.match(k, v, string, upper_lhs=True)
            except NoMatchError:
                obj = None
            if obj is not None:
                return obj
        return 'UNIT', File_Unit_Number(string)
    match = staticmethod(match)


class Flush_Stmt(StmtBase):  # R927
    """
:F03R:`927`::
    <flush-stmt> = FLUSH <file-unit-number>
                    | FLUSH ( <position-spec-list> )
Attributes
----------
items : (File_Unit_Number, Position_Spec_List)
    """
    subclass_names = []
    use_names = ['File_Unit_Number', 'Position_Spec_List']

    @staticmethod
    def match(string):
        if string[:5].upper() != 'FLUSH':
            return
        line = string[5:].lstrip()
        if line.startswith('('):
            if not line.endswith(')'):
                return
            return None, Position_Spec_List(line[1:-1].strip())
        return File_Unit_Number(line), None

    def tostr(self):
        if self.items[0] is not None:
            assert self.items[1] is None, repr(self.items)
            return 'FLUSH %s' % (self.items[0])
        return 'FLUSH(%s)' % (self.items[1])


class Flush_Spec(KeywordValueBase):  # R928
    """
:F03R:`928`::
    <flush-spec> = [ UNIT = ] <file-unit-number>
                   | IOMSG = <iomsg-variable>
                   | IOSTAT = <scalar-int-variable>
                   | ERR = <label>
Attributes
----------
items : ({'UNIT', 'IOMSG', 'IOSTAT', 'ERR'}, {File_Unit_Number,
          Iomsg_Variable, Scalar_Int_Variable, Label})
    """
    subclass_names = []
    use_names = ['File_Unit_Number', 'Iomsg_Variable',
                 'Scalar_Int_Variable', 'Label']

    def match(string):
        for (k, v) in [
                ('ERR', Label),
                ('IOSTAT', Scalar_Int_Variable),
                ('IOMSG', Iomsg_Variable),
                ('UNIT', File_Unit_Number), ]:
            try:
                obj = KeywordValueBase.match(k, v, string, upper_lhs=True)
            except NoMatchError:
                obj = None
            if obj is not None:
                return obj
        return 'UNIT', File_Unit_Number(string)
    match = staticmethod(match)


class Inquire_Stmt(StmtBase):  # R929
    """
:F03R:`929`::
    <inquire-stmt> = INQUIRE ( <inquire-spec-list> )
                     | INQUIRE ( IOLENGTH = <scalar-int-variable> )
                       <output-item-list>
Attributes
----------
items : (Inquire_Spec_List, Scalar_Int_Variable, Output_Item_List)
    """
    subclass_names = []
    use_names = ['Inquire_Spec_List', 'Scalar_Int_Variable',
                 'Output_Item_List']

    @staticmethod
    def match(string):
        if string[:7].upper() != 'INQUIRE':
            return
        line = string[7:].lstrip()
        if not line.startswith('('):
            return
        if line.endswith(')'):
            return Inquire_Spec_List(line[1:-1].strip()), None, None
        line, repmap = string_replace_map(line)
        i = line.find(')')
        if i == -1:
            return
        tmp = repmap(line[1:i])
        if tmp[:8].upper() != 'IOLENGTH':
            return
        tmp = tmp[8:].lstrip()
        if not tmp.startswith('='):
            return
        tmp = tmp[1:].lstrip()
        return None, Scalar_Int_Variable(tmp), \
            Output_Item_List(repmap(line[i+1:].lstrip()))

    def tostr(self):
        if self.items[0] is None:
            assert None not in self.items[1:], repr(self.items)
            return 'INQUIRE(IOLENGTH=%s) %s' % (self.items[1:])
        return 'INQUIRE(%s)' % (self.items[0])


class Inquire_Spec(KeywordValueBase):  # R930
    """
    :F03R:`930`::
    <inquire-spec> = [ UNIT = ] <file-unit-number>
                     | FILE = <file-name-expr>
                     | ACCESS = <scalar-default-char-variable>
                     | ACTION = <scalar-default-char-variable>
                     | ASYNCHRONOUS = <scalar-default-char-variable>
                     | BLANK = <scalar-default-char-variable>
                     | DECIMAL = <scalar-default-char-variable>
                     | DELIM = <scalar-default-char-variable>
                     | DIRECT = <scalar-default-char-variable>
                     | ENCODING = <scalar-default-char-variable>
                     | ERR = <label>
                     | EXIST = <scalar-default-logical-variable>
                     | FORM = <scalar-default-char-variable>
                     | FORMATTED = <scalar-default-char-variable>
                     | ID = <scalar-int-expr>
                     | IOMSG = <iomsg-variable>
                     | IOSTAT = <scalar-int-variable>
                     | NAME = <scalar-default-char-variable>
                     | NAMED = <scalar-default-logical-variable>
                     | NEXTREC = <scalar-int-variable>
                     | NUMBER = <scalar-int-variable>
                     | OPENED = <scalar-default-logical-variable>
                     | PAD = <scalar-default-char-variable>
                     | PENDING = <scalar-default-logical-variable>
                     | POS = <scalar-int-variable>
                     | POSITION = <scalar-default-char-variable>
                     | READ = <scalar-default-char-variable>
                     | READWRITE = <scalar-default-char-variable>
                     | RECL = <scalar-int-variable>
                     | ROUND = <scalar-default-char-variable>
                     | SEQUENTIAL = <scalar-default-char-variable>
                     | SIGN = <scalar-default-char-variable>
                     | SIZE = <scalar-int-variable>
                     | STREAM = <scalar-default-char-variable>
                     | UNFORMATTED = <scalar-default-char-variable>
                     | WRITE = <scalar-default-char-variable>

    Attributes
    ----------
    items : (str, instance)
    """
    subclass_names = []
    use_names = ['File_Unit_Number', 'File_Name_Expr',
                 'Scalar_Default_Char_Variable',
                 'Scalar_Default_Logical_Variable', 'Scalar_Int_Variable',
                 'Scalar_Int_Expr', 'Label', 'Iomsg_Variable']

    @staticmethod
    def match(string):
        '''
        :param str string: The string to check for conformance with an
                           Inquire_Spec
        :return: 2-tuple of name (e.g. "UNIT") and value or None if
                 string is not a valid Inquire_Spec
        :rtype: 2-tuple where first object represents the name and the
                second the value.
        '''
        if "=" not in string:
            # The only argument which need not be named is the unit number
            return 'UNIT', File_Unit_Number(string)
        # We have a keyword-value pair. Check whether it is valid...
        for (keyword, value) in [
                (['ACCESS', 'ACTION', 'ASYNCHRONOUS', 'BLANK', 'DECIMAL',
                  'DELIM', 'DIRECT', 'ENCODING', 'FORM', 'NAME', 'PAD',
                  'POSITION', 'READ', 'READWRITE', 'ROUND', 'SEQUENTIAL',
                  'SIGN', 'STREAM', 'UNFORMATTED', 'WRITE'],
                 Scalar_Default_Char_Variable),
                ('ERR', Label),
                (['EXIST', 'NAMED', 'PENDING', 'OPENED'],
                 Scalar_Default_Logical_Variable),
                ('ID', Scalar_Int_Expr),
                (['IOSTAT', 'NEXTREC', 'NUMBER', 'POS', 'RECL', 'SIZE'],
                 Scalar_Int_Variable),
                ('IOMSG', Iomsg_Variable),
                ('FILE', File_Name_Expr),
                ('UNIT', File_Unit_Number)]:
            try:
                obj = KeywordValueBase.match(keyword, value, string,
                                             upper_lhs=True)
            except NoMatchError:
                obj = None
            if obj is not None:
                return obj
        return None

#
# SECTION 10
#


class Format_Stmt(StmtBase, WORDClsBase):  # R1001
    """
    <format-stmt> = FORMAT <format-specification>
    """
    subclass_names = []
    use_names = ['Format_Specification']

    @staticmethod
    def match(string):
        return WORDClsBase.match('FORMAT', Format_Specification,
                                 string, require_cls=True)


class Format_Item_List(SequenceBase):  # pylint: disable=invalid-name
    '''This class replaces the one generated by fparser. This class is
    required as support for hollerith strings makes matching more
    complicated.

    '''
    use_names = []
    subclass_names = ['Format_Item']
    @staticmethod
    def match(string):
        '''Implements the matching for a list of format items.

        Supporting Hollerith strings makes it very difficult to
        correctly split the input string into items a-priori. The
        reason for this can be seen in the following example:

        `2H,x,e2.2` is `2H,x` and `e2.2` but when split with commas
        incorrectly gives `2H`, `x` and `e2.2`.

        Further, hollerith strings could also confuse any code that
        tried to determine whether code was inside quotes or not. For
        example:

        `2H"x,2H"x` does not mean that `x,2H` is part of a string.

        The solution chosen is to match one item at a time, first
        checking for a valid Hollerith string and then checking for
        any other valid input.

        :param str string: the string to match as a Format List.
        :return: None if there is no match or a tuple of size 2 \
        containing a string with a comma followed by a tuple \
        containing a list which itself contains the matched \
        format items.
        :rtype: (str, \
        ([:py:class:`fparser.two.Fortran2003.Format_Item`s])) or None

        '''
        if not string:
            return None
        current_string = string.strip()
        if not current_string:
            return None
        item_list = []
        while current_string:
            # Does the current item match the start of a
            # hollerith string?
            match = re.search('^[1-9][0-9]*[hH]', current_string)
            if match:
                # The current item matches with a hollerith string.
                match_str = match.group(0)
                hol_length_str = match_str[:-1]
                hol_length = int(hol_length_str)
                num_chars = len(match_str) + hol_length
                if len(current_string) < num_chars:
                    # The string is not long enough.
                    return None
                item_list.append(Format_Item(current_string[:num_chars]))
                current_string = current_string[num_chars:].lstrip()
                if current_string:
                    # Remove the next comma and any white space.
                    if current_string[0] != ',':
                        # There is no comma so we have a format error.
                        return None
                    else:
                        current_string = current_string[1:].lstrip()
            else:
                # Current item does not match with a hollerith string
                # so we are safe to split using a ',' as separator
                # after applying string_replace_map.
                line, repmap = string_replace_map(current_string)
                splitted = line.split(',',1)
                item_list.append(Format_Item(repmap(splitted[0].strip())))
                current_string = ""
                if len(splitted) == 2:
                    current_string = repmap(splitted[1]).strip()
        if len(item_list) <= 1:
            # a list must contain at least 2 items (see SequenceBase)
            return None
        return ',', tuple(item_list)


class Format_Specification(BracketBase):  # R1002
    """
    <format-specification> = ( [ <format-item-list> ] )
    """
    subclass_names = []
    use_names = ['Format_Item_List']

    @staticmethod
    def match(string):
        return BracketBase.match('()', Format_Item_List, string,
                                 require_cls=False)


class Format_Item_C1002(Base):  # C1002
    """
::
    <format-item-c1002> = <k>P [,] (F|D)<w>.<d> | (E|EN|ES|G)<w>.<d>[E<e>]
                          | [<r>]/ [,] <format-item>
                          | : [,] <format-item>
                          | <format-item> [,] / [[,] <format-item>]
                          | <format-item> [,] : [[,] <format-item>]

Attributes
----------
items : (Format_Item, Format_Item)
    """
    subclass_names = []
    use_names = ['K', 'W', 'D', 'E', 'Format_Item', 'R']

    @staticmethod
    def match(string):
        if not string:
            return None
        if len(string) <= 1:
            return
        if string[0] in ':/':
            return Control_Edit_Desc(string[0]), \
                Format_Item(string[1:].lstrip())
        if string[-1] in ':/':
            return Format_Item(string[:-1].rstrip()), \
                Control_Edit_Desc(string[-1])
        line, repmap = string_replace_map(string)
        i = 0
        while i < len(line) and line[i].isdigit():
            i += 1
        if i:
            p = line[i].upper()
            if p in '/P':
                return Control_Edit_Desc(repmap(line[:i+1])), \
                    Format_Item(repmap(line[i+1:].lstrip()))
        for p in '/:':
            if p in line:
                l, r = line.split(p, 1)
                return Format_Item(repmap(l.rstrip())), \
                    Format_Item(p+repmap(r.lstrip()))

    def tostr(self):
        return '%s, %s' % (self.items)


class Hollerith_Item(Base):  # pylint: disable=invalid-name
    '''Hollerith strings take the form `nHx`, where `n` is an integer and
    `x` is a sequence of characters of length `n`.

    Note, the Hollerith format was deprecated in Fortran77 and removed in
    Fortran95. However, Fortran compilers still support it. See, for example
    https://gcc.gnu.org/onlinedocs/gcc-4.8.2/gfortran/
    Hollerith-constants-support.html

    '''
    subclass_names = []
    use_names = []
    @staticmethod
    def match(string):
        '''Implements the matching for a Hollerith string.

        :param str string: The string to check for conformance with a
                           Hollerith string
        :return: String containing the contents of the Hollerith
        string.
        :rtype: str

        '''
        if not string:
            return None
        # Only strip space to the left as space to the right could be
        # part of the hollerith string.
        strip_string = string.lstrip()
        match = re.search('^[1-9][0-9]*[hH]', strip_string)
        if not match:
            return None
        # Current item matches with a hollerith string.
        match_str = match.group(0)
        hol_length_str = match_str[:-1]
        hol_length = int(hol_length_str)
        num_chars = len(match_str) + hol_length
        if len(strip_string) != num_chars:
            # The string is not the required length.
            return None
        return strip_string[len(match_str):],

    def tostr(self):
        '''
        :return: Parsed representation of a Hollerith String.
        :rtype: str

        :raises InternalError: if the length of the internal items \
        list is not 1.
        :raises InternalError: if the first entry of the internal \
        items list has no content.

        '''
        if not len(self.items) == 1:
            raise InternalError(
                "Class Hollerith_Item method tostr() should be of size 1 but "
                "found '{0}'".format(len(self.items)))
        if not self.items[0]:
            raise InternalError(
                "Class Hollerith_Item method tostr() items entry 0 should be "
                "a valid Hollerith string but it is empty or None")
        return "{0}H{1}".format(len(self.items[0]), self.items[0])


class Format_Item(Base):  # pylint: disable=invalid-name
    '''
    Fortran 2003 rule R1003
    format-item is [ r ] data-edit-desc
                or control-edit-desc
                or char-string-edit-desc
                or [ r ] ( format-item-list )
                or format-item-c1002
                or hollerith-item

    '''
    subclass_names = ['Hollerith_Item', 'Control_Edit_Desc',
                      'Char_String_Edit_Desc', 'Format_Item_C1002']
    use_names = ['R', 'Format_Item_List', 'Data_Edit_Desc']

    @staticmethod
    def match(string):
        '''Implements the matching of a Format Item. This method matches '[ r
        ] data-edit-desc' and '[ r ] ( format-item-list )'. The
        remaining options are matched via subclasses specified in the
        subclass_names variable.

        :param str string: A string or the fortran reader containing the \
                    line of code that we are trying to match.
        :return: `None` if there is no match or a `tuple` of size 2 \
        containing an instance of the R class followed by an \
        instance of either the Format_Item_List or the Data_Edit_Desc \
        class.
        :rtype: `None` or ( :py:class:`fparser.two.Fortran2003.R`, \
        :py:class:`fparser.two.Fortran2003.Format_Item_List` or \
        :py:class:`fparser.two.Fortran2003.Data_Edit_Desc`)

        '''
        if not string:
            return None
        strip_string = string.strip()
        if not strip_string:
            return None
        index = 0
        while index < len(string) and string[index].isdigit():
            index += 1
        rpart = None
        if index:
            rpart = R(string[:i])
            mystring = string[i:].lstrip()
        if not mystring:
            return None
        if mystring[0] == '(' and mystring[-1] == ')':
            rest = Format_Item_List(mystring[1:-1].strip())
        else:
            rest = Data_Edit_Desc(mystring)
        return rpart, rest

    def tostr(self):
        rpart, rest = self.items
        if isinstance(rest, (Data_Edit_Desc, Data_Edit_Desc_C1002)):
            if rpart is not None:
                return '%s%s' % (rpart, rest)
            return '%s' % (rest)
        if rpart is not None:
            return '%s(%s)' % (rpart, rest)
        return '(%s)' % (rest)


class R(Base):  # R1004
    """
::
    <r> = <int-literal-constant>

Notes
-----
C1003, C1004: <r> shall be positive and without kind parameter specified.
    """
    subclass_names = ['Digit_String']


class Data_Edit_Desc_C1002(Base):
    """
::
    <data-edit-desc> =   F <w> . <d>
                       | E <w> . <d> [ E <e> ]
                       | EN <w> . <d> [ E <e> ]
                       | ES <w> . <d> [ E <e>]
                       | G <w> . <d> [ E <e> ]
                       | D <w> . <d>

    """
    subclass_names = []
    use_names = ['W', 'D', 'E']

    @staticmethod
    def match(string):
        c = string[0].upper()
        if c in ['D']:
            line = string[1:].lstrip().upper()
            if '.' in line:
                i1, i2 = line.split('.', 1)
                i1 = i1.rstrip()
                i2 = i2.lstrip()
                return c, W(i1), M(i2), None
            return
        if c in ['E']:
            # Format descriptor can be 'E', 'ES' or 'EN'
            line = string[1:].lstrip().upper()
            c2 = line[0]
            if c2 in ['S', 'N']:
                line = line[1:].lstrip()
            else:
                c2 = ""
            if "." in line:
                if not line.count(".") == 1:
                    return None
                i1, i2 = line.split('.')
                i1 = i1.rstrip()
                i2 = i2.lstrip()
                # Can optionally specify the no. of digits for the exponent
                if i2.count('E') == 1:
                    i2, i3 = i2.split('E')
                    i2 = i2.lstrip()
                    i3 = i3.lstrip()
                    return c+c2, W(i1), D(i2), E(i3)
                else:
                    return c+c2, W(i1), D(i2), None
            else:
                return
        if c in ['F', 'G']:
            line = string[1:].lstrip()
            if line.count('.') == 1:
                i1, i2 = line.split('.', 1)
                i1 = i1.rstrip()
                i2 = i2.lstrip()
                return c, W(i1), D(i2), None
            elif line.count('.') == 2:
                i1, i2, i3 = line.split('.', 2)
                i1 = i1.rstrip()
                i2 = i2.lstrip()
                i3 = i3.lstrip()
                return c, W(i1), D(i2), E(i3)
            else:
                return
        c = string[:2].upper()
        if len(c) != 2:
            return
        if c in ['EN', 'ES']:
            line = string[2:].lstrip()
            if line.count('.') == 1:
                i1, i2 = line.split('.', 1)
                i1 = i1.rstrip()
                i2 = i2.lstrip()
                return c, W(i1), D(i2), None
            elif line.count('.') == 2:
                i1, i2, i3 = line.split('.', 2)
                i1 = i1.rstrip()
                i2 = i2.lstrip()
                i3 = i3.lstrip()
                return c, W(i1), D(i2), E(i3)
            else:
                return
        return

    def tostr(self):
        c = self.items[0]
        if c in ['F', 'D']:
            if self.items[2] is None:
                return '%s%s' % (c, self.items[1])
            return '%s%s.%s' % (c, self.items[1], self.items[2])
        if c in ['E', 'EN', 'ES', 'G']:
            if self.items[3] is None:
                return '%s%s.%s' % (c, self.items[1], self.items[2])
            return '%s%s.%sE%s' % (c, self.items[1], self.items[2],
                                   self.items[3])
        raise NotImplementedError(repr(c))


class Data_Edit_Desc(Base):  # R1005
    """
::
    <data-edit-desc> =   I <w> [ . <m> ]
                       | B <w> [ . <m> ]
                       | O <w> [ . <m> ]
                       | Z <w> [ . <m> ]
                       | L <w>
                       | A [ <w> ]
                       | DT [ <char-literal-constant> ] [ ( <v-list> ) ]
                       | <data-edit-desc-c1002>
    """
    subclass_names = ['Data_Edit_Desc_C1002']
    use_names = ['W', 'M', 'Char_Literal_Constant', 'V_List']

    @staticmethod
    def match(string):
        c = string[0].upper()
        if c in ['I', 'B', 'O', 'Z']:
            line = string[1:].lstrip()
            if '.' in line:
                i1, i2 = line.split('.', 1)
                i1 = i1.rstrip()
                i2 = i2.lstrip()
                return c, W(i1), M(i2), None, Int_Literal_Constant
            return c, W(line), None, None
        if c == 'L':
            line = string[1:].lstrip()
            if not line:
                return
            return c, W(line), None, None
        if c == 'A':
            line = string[1:].lstrip()
            if not line:
                return c, None, None, None
            return c, W(line), None, None
        c = string[:2].upper()
        if len(c) != 2:
            return
        if c == 'DT':
            line = string[2:].lstrip()
            if not line:
                return c, None, None, None
            lst = None
            if line.endswith(')'):
                i = line.rfind('(')
                if i == -1:
                    return
                tmp = line[i+1:-1].strip()
                if not tmp:
                    return
                lst = V_List(tmp)
                line = line[:i].rstrip()
            if not line:
                return c, None, lst, None
            return c, Char_Literal_Constant(line), lst, None
        return

    def tostr(self):
        c = self.items[0]
        if c in ['I', 'B', 'O', 'Z', 'A', 'L']:
            if self.items[2] is None:
                if self.items[1] is None:
                    return c
                return '%s%s' % (c, self.items[1])
            return '%s%s.%s' % (c, self.items[1], self.items[2])
        if c == 'DT':
            if self.items[1] is None:
                if self.items[2] is None:
                    return c
                else:
                    return '%s(%s)' % (c, self.items[2])
            else:
                if self.items[2] is None:
                    return '%s%s' % (c, self.items[1])
                else:
                    return '%s%s(%s)' % (c, self.items[1], self.items[2])
        raise NotImplementedError(repr(c))


class W(Base):  # R1006
    """
::
    <w> = <int-literal-constant> == <digit-string>

Notes
-----
C1006, C1007: <w> is zero or postive and without kind parameters.
    """
    subclass_names = ['Digit_String']


class M(Base):  # R1007
    """
::
    <m> = <int-literal-constant>

Notes
-----
C1007: <w> is without kind parameters.
    """
    subclass_names = ['Int_Literal_Constant']


class D(Base):  # R1008
    """
::
    <d> = <int-literal-constant>

Notes
-----
C1007: <d> is without kind parameters.
    """
    subclass_names = ['Int_Literal_Constant']


class E(Base):  # R1009
    """
::
    <e> = <int-literal-constant>

Notes
-----
C1005, C1007: <e> is postive and without kind parameters.
    """
    subclass_names = ['Digit_String']


class V(Base):  # R1010
    """
::
    <v> = <signed-int-literal-constant>

Notes
-----
C1007: <w> is without kind parameters.
    """
    subclass_names = ['Signed_Int_Literal_Constant']


class Control_Edit_Desc(Base):  # R1011
    """
::
    <control-edit-desc> = <position-edit-desc>
                          | [ <r> ] /
                          | :
                          | <sign-edit-desc>
                          | <k> P
                          | <blank-interp-edit-desc>
                          | <round-edit-desc>
                          | <decimal-edit-desc>
                          | $

Note that `$` is not in Fortran 90 or newer standards.

Attributes
----------
items : ({R, K, None}, {'/', 'P', ':'})
    """
    subclass_names = ['Position_Edit_Desc', 'Sign_Edit_Desc',
                      'Blank_Interp_Edit_Desc', 'Round_Edit_Desc',
                      'Decimal_Edit_Desc']
    use_names = ['R', 'K']

    @staticmethod
    def match(string):
        try:
            strip_string = string.strip()
        except AttributeError:
            # String argument does not have a strip() method.
            return None
        if not strip_string:
            return None
        if len(string) == 1 and string in '/:$':
            if string == '$':
                message = 'non-standard <control-edit-desc>: %r' % (string)
                logging.getLogger(__name__).debug(message)
            return None, string
        if string[-1] == '/':
            return R(string[:-1].rstrip()), '/'
        if string[-1].upper() == 'P':
            return K(string[:-1].rstrip()), 'P'

    def tostr(self):
        if self.items[0] is not None:
            return '%s%s' % (self.items)
        return '%s' % (self.items[1])


class K(Base):  # R1012
    """
::
    <k> = <signed-int-literal-constant>

Notes
-----
C1009: <k> is without kind parameters.
    """
    subclass_names = ['Signed_Int_Literal_Constant']


class Position_Edit_Desc(Base):  # R1013
    '''Fortran 2003 rule R1013
    position-edit-desc is T n
                       or TL n
                       or TR n
                       or n X

    where n is a positive integer.

    If the extensions list includes the string 'x-format' then 'X'
    without a preceeding integer is also matched. This is a common
    extension in Fortran compilers.

    Attributes
    ----------
    items : ({'T', 'TL', 'TR', N}, {N, 'X'})

    '''
    subclass_names = []
    use_names = ['N']

    @staticmethod
    def match(string):
        '''Check whether the input matches the rule.

        param str string: contains the Fortran that we are trying to \
        match.
        :return: `None` if there is no match, otherwise a `tuple` of \
                 size 2 either containing a `string` which is one of \
                 "T", "TL" or "TR", followed by an `N` class, or \
                 containing an `N` class, or `None`, followed by an "X".
        :rtype: None, (str, class N), (class N, str) or (None, str)

        '''
        if not string:
            return None
        strip_string_upper = string.strip().upper()
        if not strip_string_upper:
            # empty input string
            return None
        if strip_string_upper[0] == 'T':
            if not len(strip_string_upper) > 1:
                # string is not long enough to be valid
                return None
            if strip_string_upper[1] in 'LR':
                # We match TL* or TR* where * is stored in variable
                # rest
                start = strip_string_upper[:2]
                rest = strip_string_upper[2:].lstrip()
            else:
                # We match T* where * is stored in variable rest
                start = strip_string_upper[0]
                rest = strip_string_upper[1:].lstrip()
            # Note, if class N does not match it raises an exception
            number_obj = N(rest)
            return start, number_obj
        if strip_string_upper[-1] == 'X':
            # We match *X
            from fparser.two.utils import EXTENSIONS
            if "x-format" in EXTENSIONS and len(strip_string_upper) == 1:
                # The match just contains 'X' which is not valid
                # fortran 2003 but is an accepted extension
                return None, "X"
            # Note, if class N does not match it raises an
            # exception
            number_obj = N(strip_string_upper[:-1].rstrip())
            return number_obj, 'X'
        else:
            return None

    def tostr(self):
        ''':return: parsed representation of a Position Edit Descriptor
        :rtype: str

        :raises InternalError: if the length of the internal items \
        list is not 2.

        :raises InternalError: if the second entry of the internal \
        items list has no content.

        '''
        if not len(self.items) == 2:
            raise InternalError(
                "Class Position_Edit_Desc method tostr() has '{0}' items, "
                "but expecting 2.".format(len(self.items)))
        if not self.items[1]:
            raise InternalError(
                "items[1] in Class Position_Edit_Desc method tostr() is "
                "empty or None")
        if self.items[0]:
            return "{0}{1}".format(self.items[0], self.items[1])
        # This output is only required for the "x-format" extension.
        return "{0}".format(self.items[1])


class N(Base):  # R1014
    """
::
    <n> = <int-literal-constant> == <digit-string>

C1010, C1011: <n> is positive and without kind parameter.
    """
    subclass_names = ['Digit_String']


class Sign_Edit_Desc(STRINGBase):  # R1015
    """
    <sign-edit-desc> = SS
                       | SP
                       | S
    """
    subclass_names = []

    def match(string):
        return STRINGBase.match(['SS', 'SP', 'S'], string)
    match = staticmethod(match)


class Blank_Interp_Edit_Desc(STRINGBase):  # R1016
    """
    <blank-interp-edit-desc> = BN
                               | BZ
    """
    subclass_names = []

    def match(string):
        return STRINGBase.match(['BN', 'BZ', ], string)
    match = staticmethod(match)


class Round_Edit_Desc(STRINGBase):  # R1017
    """
    <round-edit-desc> = RU
                        | RD
                        | RZ
                        | RN
                        | RC
                        | RP

    """
    subclass_names = []

    def match(string):
        return STRINGBase.match(['RU', 'RD', 'RZ', 'RN', 'RC', 'RP'],
                                string)
    match = staticmethod(match)


class Decimal_Edit_Desc(STRINGBase):  # R1018
    """
    <decimal-edit-desc> = DC
                          | DP
    """
    subclass_names = []

    def match(string):
        return STRINGBase.match(['DC', 'DP'], string)
    match = staticmethod(match)


class Char_String_Edit_Desc(Base):  # R1019
    """
    <char-string-edit-desc> = <char-literal-constant>
    """
    subclass_names = ['Char_Literal_Constant']

#
# SECTION 11
#


class Main_Program(BlockBase):  # R1101
    """
    <main-program> = <program-stmt>
                         [ <specification-part> ]
                         [ <execution-part> ]
                         [ <internal-subprogram-part> ]
                         <end-program-stmt>
    """
    subclass_names = []
    use_names = ['Program_Stmt', 'Specification_Part', 'Execution_Part',
                 'Internal_Subprogram_Part', 'End_Program_Stmt']

    @staticmethod
    def match(reader):
        return BlockBase.match(
            Program_Stmt, [Specification_Part, Execution_Part,
                           Internal_Subprogram_Part], End_Program_Stmt,
            reader)


class Main_Program0(BlockBase):
    """
    <main-program> =
                         [ <specification-part> ]
                         [ <execution-part> ]
                         [ <internal-subprogram-part> ]
                         <end-program-stmt>
    """
    subclass_names = []
    use_names = ['Program_Stmt', 'Specification_Part',
                 'Execution_Part', 'Internal_Subprogram_Part',
                 'End_Program_Stmt']

    @staticmethod
    def match(reader):
        return BlockBase.match(None,
                               [Specification_Part, Execution_Part,
                                Internal_Subprogram_Part],
                               End_Program_Stmt, reader)


class Program_Stmt(StmtBase, WORDClsBase):  # R1102
    """
    <program-stmt> = PROGRAM <program-name>
    """
    subclass_names = []
    use_names = ['Program_Name']

    def match(string):
        return WORDClsBase.match('PROGRAM', Program_Name, string,
                                 require_cls=True)
    match = staticmethod(match)

    def get_name(self):
        return self.items[1]


class End_Program_Stmt(EndStmtBase):  # R1103
    """
    <end-program-stmt> = END [ PROGRAM [ <program-name> ] ]
    """
    subclass_names = []
    use_names = ['Program_Name']

    @staticmethod
    def match(string):
        return EndStmtBase.match('PROGRAM', Program_Name, string)


class Module(BlockBase):  # R1104
    """
    <module> = <module-stmt>
                   [ <specification-part> ]
                   [ <module-subprogram-part> ]
                   <end-module-stmt>
    """
    subclass_names = []
    use_names = ['Module_Stmt', 'Specification_Part',
                 'Module_Subprogram_Part', 'End_Module_Stmt']

    @staticmethod
    def match(reader):
        return BlockBase.match(Module_Stmt,
                               [Specification_Part, Module_Subprogram_Part],
                               End_Module_Stmt, reader)


class Module_Stmt(StmtBase, WORDClsBase):  # R1105
    """
    <module-stmt> = MODULE <module-name>
    """
    subclass_names = []
    use_names = ['Module_Name']

    @staticmethod
    def match(string):
        return WORDClsBase.match('MODULE', Module_Name, string,
                                 require_cls=True)

    def get_name(self):
        return self.items[1]


class End_Module_Stmt(EndStmtBase):  # R1106
    """
    <end-module-stmt> = END [ MODULE [ <module-name> ] ]
    """
    subclass_names = []
    use_names = ['Module_Name']

    @staticmethod
    def match(string):
        return EndStmtBase.match('MODULE', Module_Name, string)


class Module_Subprogram_Part(BlockBase):  # R1107
    """
    <module-subprogram-part> = <contains-stmt>
                                   <module-subprogram>
                                   [ <module-subprogram> ]...
    """
    subclass_names = []
    use_names = ['Contains_Stmt', 'Module_Subprogram']

    @staticmethod
    def match(reader):
        return BlockBase.match(Contains_Stmt, [Module_Subprogram],
                               None, reader)


class Module_Subprogram(Base):  # R1108
    """
    <module-subprogram> = <function-subprogram>
                          | <subroutine-subprogram>
    """
    subclass_names = ['Function_Subprogram', 'Subroutine_Subprogram']


class Use_Stmt(StmtBase):  # pylint: disable=invalid-name
    '''
    Fortran 2003 rule R1109

    use-stmt is USE [ [ , module-nature ] :: ] module-name [ , rename-list ]
             or USE [ [ , module-nature ] :: ] module-name ,
                 ONLY : [ only-list ]

    '''
    subclass_names = []
    use_names = ['Module_Nature', 'Module_Name', 'Rename_List', 'Only_List']

    @staticmethod
    def match(string):
        '''
        :param str string: Fortran code to check for a match
        :return: 5-tuple containing strings and instances of the classes
                 describing a module (optional module nature, optional
                 double colon delimiter, mandatory module name, optional
                 "ONLY" specification and optional "Rename" or "Only" list)
        :rtype: 5-tuple of objects (module name and 4 optional)
        '''
        line = string.strip()
        # Incorrect 'USE' statement or line too short
        if line[:3].upper() != 'USE':
            return
        line = line[3:]
        # Empty string after 'USE'
        if not line:
            return
        # No separation between 'USE' statement and its specifiers
        if line[0].isalnum():
            return
        line = line.lstrip()
        i = line.find('::')
        nature = None
        dcolon = None
        if i != -1:
            # The nature of the module ("intrinsic" or
            # "non-intrinsic") is specified
            dcolon = '::'
            if line.startswith(','):
                line_nat = line[1:i].strip()
                # Missing Module_Nature between ',' and '::'
                if not line_nat:
                    return
                nature = Module_Nature(line_nat)
            line = line[i+2:].lstrip()
            # No Module_Name after 'USE, Module_Nature ::'
            if not line:
                return
        else:
            # Check for missing '::' after Module_Nature
            items = re.findall(r"[\w']+", line)
            for item in items:
                try:
                    nature = Module_Nature(item)
                except NoMatchError:
                    pass
            # Missing '::' after Module_Nature
            if nature is not None:
                return

        position = line.find(',')
        if position == -1:
            return nature, dcolon, Module_Name(line), '', None
        name = line[:position].rstrip()
        # Missing Module_Name before Only_List
        if not name:
            return
        name = Module_Name(name)
        line = line[position+1:].lstrip()
        # Missing 'ONLY' specification after 'USE Module_Name,'
        if not line:
            return
        if line[:4].upper() == 'ONLY':
            line = line[4:].lstrip()
            if not line:
                # Expected ':' but there is nothing after the 'ONLY'
                # specification
                return
            if line[0] != ':':
                # Expected ':' but there is a different character
                # after the 'ONLY' specification
                return
            line = line[1:].lstrip()
            if not line:
                # Missing Only_List after 'USE Module_Name, ONLY:'
                return nature, dcolon, name, ', ONLY:', None
            return nature, dcolon, name, ', ONLY:', Only_List(line)
        return nature, dcolon, name, ',', Rename_List(line)

    def tostr(self):
        '''
        :return: parsed representation of "USE" statement
        :rtype: string
        :raises InternalError: if items array is not the expected size
        :raises InternalError: if items array[2] is not a string or is an \
                               empty string
        :raises InternalError: if items array[3] is 'None' as it should be \
                               a string
        '''
        if len(self.items) != 5:
            raise InternalError(
                "Use_Stmt.tostr(). 'Items' should be of size 5 but found "
                "'{0}'.".format(len(self.items)))
        if not self.items[2]:
            raise InternalError("Use_Stmt.tostr(). 'Items' entry 2 should "
                                "be a module name but it is empty")
        if self.items[3] is None:
            raise InternalError("Use_Stmt.tostr(). 'Items' entry 3 should "
                                "be a string but found 'None'")
        usestmt = 'USE'
        # Add optional Module_Nature ("INTRINSIC" or "NON_INTRINSIC")
        # followed by a double colon to "USE" statement
        if self.items[0] and self.items[1]:
            usestmt += ", {0} {1}".format(self.items[0], self.items[1])
        # Add optional double colon after "USE" statement without
        # Module_Nature (valid Fortran)
        elif not self.items[0] and self.items[1]:
            usestmt += " {0}".format(self.items[1])
        # Add Module_Name and optional "ONLY" specifier if present
        usestmt += " {0}{1}".format(self.items[2], self.items[3])
        # Add optional Only_List or Rename_List if present
        if self.items[4] is not None:
            usestmt += " {0}".format(self.items[4])
        return usestmt


class Module_Nature(STRINGBase):  # pylint: disable=invalid-name
    """
    R1110

    <module-nature> = INTRINSIC
                      | NON_INTRINSIC
    """
    subclass_names = []

    @staticmethod
    def match(string):
        '''
        :param str string: Fortran code to check for a match
        :return: keyword describing module nature ("INTRINSIC" or
                 "NON_INTRINSIC") or nothing if no match is found
        :rtype: string
        '''
        return STRINGBase.match(['INTRINSIC', 'NON_INTRINSIC'], string)


class Rename(Base):  # R1111
    """
    <rename> = <local-name> => <use-name>
               | OPERATOR(<local-defined-operator>) =>
                 OPERATOR(<use-defined-operator>)
    """
    subclass_names = []
    use_names = ['Local_Name', 'Use_Name', 'Local_Defined_Operator',
                 'Use_Defined_Operator']

    def match(string):
        s = string.split('=>', 1)
        if len(s) != 2:
            return
        lhs, rhs = s[0].rstrip(), s[1].lstrip()
        if not lhs or not rhs:
            return
        if lhs[:8].upper() == 'OPERATOR' and rhs[:8].upper() == 'OPERATOR':
            tmp = lhs[8:].lstrip()
            r = rhs[8:].lstrip()
            if tmp and r and tmp[0] + tmp[-1] == '()':
                if r[0]+r[-1] != '()':
                    return
                tmp = tmp[1:-1].strip()
                r = r[1:-1].strip()
                if not tmp or not r:
                    return
                return 'OPERATOR', Local_Defined_Operator(tmp), \
                    Use_Defined_Operator(r)
        return None, Local_Name(lhs), Use_Name(rhs)
    match = staticmethod(match)

    def tostr(self):
        if not self.items[0]:
            return '%s => %s' % self.items[1:]
        return '%s(%s) => %s(%s)' % (self.items[0], self.items[1],
                                     self.items[0], self.items[2])


class Only(Base):  # R1112
    """
    <only> = <generic-spec>
             | <only-use-name>
             | <rename>
    """
    subclass_names = ['Generic_Spec', 'Only_Use_Name', 'Rename']


class Only_Use_Name(Base):  # R1113
    """
    <only-use-name> = <name>
    """
    subclass_names = ['Name']


class Local_Defined_Operator(Base):  # R1114
    """
    <local-defined-operator> = <defined-unary-op>
                               | <defined-binary-op>
    """
    subclass_names = ['Defined_Unary_Op', 'Defined_Binary_Op']


class Use_Defined_Operator(Base):  # R1115
    """
    <use-defined-operator> = <defined-unary-op>
                             | <defined-binary-op>
    """
    subclass_names = ['Defined_Unary_Op', 'Defined_Binary_Op']


class Block_Data(BlockBase):  # R1116
    """
::
    <block-data> = <block-data-stmt>
                       [ <specification-part> ]
                       <end-block-data-stmt>
    """
    subclass_names = []
    use_names = ['Block_Data_Stmt', 'Specification_Part',
                 'End_Block_Data_Stmt']

    @staticmethod
    def match(reader):
        return BlockBase.match(
            Block_Data_Stmt, [Specification_Part],
            End_Block_Data_Stmt, reader)


class Block_Data_Stmt(StmtBase):  # R1117
    """
::
    <block-data-stmt> = BLOCK DATA [ <block-data-name> ]
    """
    subclass_names = []
    use_names = ['Block_Data_Name']

    @staticmethod
    def match(string):
        if string[:5].upper() != 'BLOCK':
            return
        line = string[5:].lstrip()
        if line[:4].upper() != 'DATA':
            return
        line = line[4:].lstrip()
        if not line:
            return None,
        return Block_Data_Name(line),

    def tostr(self):
        if self.items[0] is None:
            return 'BLOCK DATA'
        return 'BLOCK DATA %s' % self.items

    def get_name(self):
        return self.items[0]


class End_Block_Data_Stmt(EndStmtBase):  # R1118
    """
::
    <end-block-data-stmt> = END [ BLOCK DATA [ <block-data-name> ] ]
    """
    subclass_names = []
    use_names = ['Block_Data_Name']

    @staticmethod
    def match(string):
        return EndStmtBase.match('BLOCK DATA', Block_Data_Name, string)


#
# SECTION 12
#


class Interface_Block(BlockBase):  # R1201
    """
::
    <interface-block> = <interface-stmt>
                            [ <interface-specification> ]...
                            <end-interface-stmt>
    """
    subclass_names = []
    use_names = ['Interface_Stmt', 'Interface_Specification',
                 'End_Interface_Stmt']

    @staticmethod
    def match(reader):
        return BlockBase.match(
            Interface_Stmt, [Interface_Specification],
            End_Interface_Stmt, reader)


class Interface_Specification(Base):  # R1202
    """
    <interface-specification> = <interface-body>
                                | <procedure-stmt>
    """
    subclass_names = ['Interface_Body', 'Procedure_Stmt']


class Interface_Stmt(StmtBase):  # R1203
    """
::
    <interface-stmt> = INTERFACE [ <generic-spec> ]
                       | ABSTRACT INTERFACE

Attributes
----------
items : ({Generic_Spec, 'ABSTRACT'},)
    """
    subclass_names = []
    use_names = ['Generic_Spec']

    @staticmethod
    def match(string):
        if string[:9].upper() == 'INTERFACE':
            line = string[9:].strip()
            if not line:
                return None,
            return Generic_Spec(line),
        if string[:8].upper() == 'ABSTRACT':
            line = string[8:].strip()
            if line.upper() == 'INTERFACE':
                return 'ABSTRACT',

    def tostr(self):
        if self.items[0] == 'ABSTRACT':
            return 'ABSTRACT INTERFACE'
        if self.items[0] is None:
            return 'INTERFACE'
        return 'INTERFACE %s' % (self.items[0])


class End_Interface_Stmt(EndStmtBase):  # R1204
    """
::
    <end-interface-stmt> = END INTERFACE [ <generic-spec> ]

Attributes
----------
items : (Generic_Spec, )
    """
    subclass_names = []
    use_names = ['Generic_Spec']

    def match(string):
        return EndStmtBase.match(
            'INTERFACE', Generic_Spec, string, require_stmt_type=True)
    match = staticmethod(match)


class Function_Body(BlockBase):
    """
::
    <function-body> = <function-stmt>
                        [ <specification-part> ]
                      <end-function-stmt>
    """
    subclass_names = []
    use_names = ['Function_Stmt', 'Specification_Part', 'End_Function_Stmt']

    @staticmethod
    def match(reader):
        return BlockBase.match(
            Function_Stmt, [Specification_Part],
            End_Function_Stmt, reader)


class Subroutine_Body(BlockBase):
    """
::
    <subroutine-body> = <subroutine-stmt>
                        [ <specification-part> ]
                      <end-subroutine-stmt>
    """
    subclass_names = []
    use_names = ['Subroutine_Stmt', 'Specification_Part',
                 'End_Subroutine_Stmt']

    @staticmethod
    def match(reader):
        return BlockBase.match(
            Subroutine_Stmt, [Specification_Part],
            End_Subroutine_Stmt, reader)


class Interface_Body(Base):  # R1205
    """
::
    <interface-body> = <function-body> | <subroutine-body>

See also
--------
Function_Body, Subroutine_Body
    """
    subclass_names = ['Function_Body', 'Subroutine_Body']
    use_names = []


class Procedure_Stmt(StmtBase):  # R1206
    """
::
    <procedure-stmt> = [ MODULE ] PROCEDURE <procedure-name-list>

Attributes
----------
items : (Procedure_Name_List, )
    """
    subclass_names = []
    use_names = ['Procedure_Name_List']

    @staticmethod
    def match(string):
        if string[:6].upper() == 'MODULE':
            line = string[6:].lstrip()
        else:
            line = string
        if line[:9].upper() != 'PROCEDURE':
            return
        line = line[9:].lstrip()
        return Procedure_Name_List(line),

    def tostr(self):
        return 'MODULE PROCEDURE %s' % (self.items[0])


class Generic_Spec(Base):  # R1207
    """
::
    <generic-spec> = <generic-name>
                     | OPERATOR ( <defined-operator> )
                     | ASSIGNMENT ( = )
                     | <dtio-generic-spec>
Attributes
----------
items : ({'OPERATOR', 'ASSIGNMENT'}, {Defined_Operator, '='})
    """
    subclass_names = ['Generic_Name', 'Dtio_Generic_Spec']
    use_names = ['Defined_Operator']

    @staticmethod
    def match(string):
        if string[:8].upper() == 'OPERATOR':
            line = string[8:].lstrip()
            if not line or line[0] != '(' or line[-1] != ')':
                return
            return 'OPERATOR', Defined_Operator(line[1:-1].strip())
        if string[:10].upper() == 'ASSIGNMENT':
            line = string[10:].lstrip()
            if not line or line[0] != '(' or line[-1] != ')':
                return
            if line[1:-1].strip() == '=':
                return 'ASSIGNMENT', '='

    def tostr(self):
        return '%s(%s)' % (self.items)


class Dtio_Generic_Spec(Base):  # R1208
    """
::
    <dtio-generic-spec> = READ ( FORMATTED )
                          | READ ( UNFORMATTED )
                          | WRITE ( FORMATTED )
                          | WRITE ( UNFORMATTED )
Attributes
----------
items : (str, )
    """
    subclass_names = []

    @staticmethod
    def match(string):
        for rw in ['READ', 'WRITE']:
            if string[:len(rw)].upper() == rw:
                line = string[len(rw):].lstrip()
                if not line:
                    return
                if line[0] != '(' or line[-1] != ')':
                    return
                line = line[1:-1].strip().upper()
                if line in ['FORMATTED', 'UNFORMATTED']:
                    return '%s(%s)' % (rw, line),

    def tostr(self):
        return '%s' % (self.items[0])


class Import_Stmt(StmtBase, WORDClsBase):  # R1209
    """
    <import-stmt> = IMPORT [ :: ] <import-name-list>
    """
    subclass_names = []
    use_names = ['Import_Name_List']

    @staticmethod
    def match(string):
        return WORDClsBase.match(
            'IMPORT', Import_Name_List, string, check_colons=True,
            require_cls=True)
    tostr = WORDClsBase.tostr_a


class External_Stmt(StmtBase, WORDClsBase):  # R1210
    """
    <external-stmt> = EXTERNAL [ :: ] <external-name-list>
    """
    subclass_names = []
    use_names = ['External_Name_List']

    def match(string):
        return WORDClsBase.match(
            'EXTERNAL', External_Name_List, string,
            check_colons=True, require_cls=True)
    match = staticmethod(match)
    tostr = WORDClsBase.tostr_a


class Procedure_Declaration_Stmt(StmtBase):  # R1211
    """
::
    <procedure-declaration-stmt> = PROCEDURE ( [ <proc-interface> ] )
        [ [ , <proc-attr-spec> ]... :: ] <proc-decl-list>

Attributes
----------
items : (Proc_Interface, Proc_Attr_Spec_List, Proc_Decl_List)
    """
    subclass_names = []
    use_names = ['Proc_Interface', 'Proc_Attr_Spec_List', 'Proc_Decl_List']

    @staticmethod
    def match(string):
        if string[:9].upper() != 'PROCEDURE':
            return
        line = string[9:].lstrip()
        if not line.startswith('('):
            return
        line, repmap = string_replace_map(line)
        i = line.find(')')
        if i == -1:
            return
        tmp = line[1:i].strip()
        proc_interface = Proc_Interface(repmap(tmp)) if tmp else None
        line = line[i+1:].lstrip()
        i = line.find('::')
        proc_attr_spec_list = None
        if i != -1:
            tmp = line[:i].rstrip()
            if tmp and tmp[0] == ',':
                proc_attr_spec_list = Proc_Attr_Spec_List(
                    repmap(tmp[1:].lstrip()))
            line = line[i+2:].lstrip()
        return proc_interface, proc_attr_spec_list, \
            Proc_Decl_List(repmap(line))

    def tostr(self):
        r = 'PROCEDURE'
        if self.items[0] is not None:
            r += '(%s)' % (self.items[0])
        else:
            r += '()'
        if self.items[1] is not None:
            r += ', %s ::' % (self.items[1])
        return '%s %s' % (r, self.items[2])


class Proc_Interface(Base):  # R1212
    """
    <proc-interface> = <interface-name>
                       | <declaration-type-spec>
    """
    subclass_names = ['Interface_Name', 'Declaration_Type_Spec']


class Proc_Attr_Spec(Base):  # R1213
    """
    <proc-attr-spec> = <access-spec>
                       | <proc-language-binding-spec>
                       | INTENT ( <intent-spec> )
                       | OPTIONAL
                       | POINTER
                       | PROTECTED
                       | SAVE

Attributes
----------
items : ({'INTENT', 'OPTIONAL', 'POINTER', 'PROTECTED', 'SAVE'}, Intent_Spec)
    """
    subclass_names = ['Access_Spec', 'Proc_Language_Binding_Spec']
    use_names = ['Intent_Spec']

    @staticmethod
    def match(string):
        '''
        Matches procedure arguments.

        :param str string: Candidate string.
        :return: Discovered arguments.
        :rtype: tuple, str or None
        '''
        if string[:6].upper() == 'INTENT':
            line = string[6:].lstrip()
            if not line:
                return
            if line[0] != '(' or line[-1] != ')':
                return
            return 'INTENT', Intent_Spec(line[1:-1].strip())
        if len(string) == 8 and string.upper() == 'OPTIONAL':
            return 'OPTIONAL', None
        if len(string) == 7 and string.upper() == 'POINTER':
            return 'POINTER', None
        if len(string) == 9 and string.upper() == 'PROTECTED':
            return 'PROTECTED', None
        if len(string) == 4 and string.upper() == 'SAVE':
            return 'SAVE', None

    def tostr(self):
        if self.items[1] is None:
            return '%s' % (self.items[0])
        return '%s(%s)' % (self.items)


class Proc_Decl(BinaryOpBase):  # R1214
    """
::
    <proc-decl> = <procedure-entity-name> [ => <null-init> ]

Attributes
----------
items : (Procedure_Entity_Name, Null_Init)
    """
    subclass_names = ['Procedure_Entity_Name']
    use_names = ['Null_Init']

    def match(string):
        return BinaryOpBase.match(Procedure_Entity_Name, '=>',
                                  Null_Init, string)
    match = staticmethod(match)


class Interface_Name(Base):  # R1215
    """
    <interface-name> = <name>
    """
    subclass_names = ['Name']


class Intrinsic_Stmt(StmtBase, WORDClsBase):  # R1216
    """
    <intrinsic-stmt> = INTRINSIC [ :: ] <intrinsic-procedure-name-list>
    """
    subclass_names = []
    use_names = ['Intrinsic_Procedure_Name_List']

    def match(string):
        return WORDClsBase.match(
            'INTRINSIC', Intrinsic_Procedure_Name_List,
            string, check_colons=True, require_cls=True)
    match = staticmethod(match)
    tostr = WORDClsBase.tostr_a


class Function_Reference(CallBase):  # R1217
    """
    <function-reference> = <procedure-designator>
        ( [ <actual-arg-spec-list> ] )
    """
    subclass_names = []
    use_names = ['Procedure_Designator', 'Actual_Arg_Spec_List']

    def match(string):
        return CallBase.match(
            Procedure_Designator, Actual_Arg_Spec_List, string)
    match = staticmethod(match)


class Call_Stmt(StmtBase):  # R1218
    """
    <call-stmt> = CALL <procedure-designator>
                  [ ( [ <actual-arg-spec-list> ] ) ]

Attributes
----------
items : (Procedure_Designator, Actual_Arg_Spec_List)
    """
    subclass_names = []
    use_names = ['Procedure_Designator', 'Actual_Arg_Spec_List']

    def match(string):
        if string[:4].upper() != 'CALL':
            return
        line, repmap = string_replace_map(string[4:].lstrip())
        if line.endswith(')'):
            i = line.rfind('(')
            if i == -1:
                return
            args = repmap(line[i+1:-1].strip())
            if args:
                return Procedure_Designator(repmap(line[:i].rstrip())), \
                       Actual_Arg_Spec_List(args)
            return Procedure_Designator(repmap(line[:i].rstrip())), None
        return Procedure_Designator(string[4:].lstrip()), None
    match = staticmethod(match)

    def tostr(self):
        if self.items[1] is None:
            return 'CALL %s' % (self.items[0])
        return 'CALL %s(%s)' % self.items


class Procedure_Designator(BinaryOpBase):  # R1219
    """
    <procedure-designator> = <procedure-name>
                             | <proc-component-ref>
                             | <data-ref> % <binding-name>
    """
    subclass_names = ['Procedure_Name', 'Proc_Component_Ref']
    use_names = ['Data_Ref', 'Binding_Name']

    def match(string):
        return BinaryOpBase.match(Data_Ref, pattern.percent_op.named(),
                                  Binding_Name, string)
    match = staticmethod(match)


class Actual_Arg_Spec(KeywordValueBase):  # R1220
    """
    <actual-arg-spec> = [ <keyword> = ] <actual-arg>
    """
    subclass_names = ['Actual_Arg']
    use_names = ['Keyword']

    @staticmethod
    def match(string):
        return KeywordValueBase.match(Keyword, Actual_Arg, string)


class Actual_Arg(Base):  # R1221
    """
    <actual-arg> = <expr>
                 | <variable>
                 | <procedure-name>
                 | <proc-component-ref>
                 | <alt-return-spec>
    """
    subclass_names = ['Procedure_Name',
                      'Proc_Component_Ref',
                      'Alt_Return_Spec',
                      'Variable',
                      'Expr']


class Alt_Return_Spec(Base):  # R1222
    """
    <alt-return-spec> = * <label>
    """
    subclass_names = []
    use_names = ['Label']

    def match(string):
        if not string.startswith('*'):
            return
        line = string[1:].lstrip()
        if not line:
            return
        return Label(line),
    match = staticmethod(match)

    def tostr(self):
        return '*%s' % (self.items[0])


class Function_Subprogram(BlockBase):  # R1223
    """
    <function-subprogram> = <function-stmt>
                               [ <specification-part> ]
                               [ <execution-part> ]
                               [ <internal-subprogram-part> ]
                            <end-function-stmt>
    """
    subclass_names = []
    use_names = ['Function_Stmt', 'Specification_Part', 'Execution_Part',
                 'Internal_Subprogram_Part', 'End_Function_Stmt']

    @staticmethod
    def match(reader):
        return BlockBase.match(Function_Stmt,
                               [Specification_Part,
                                Execution_Part,
                                Internal_Subprogram_Part],
                               End_Function_Stmt,
                               reader)


class Function_Stmt(StmtBase):  # R1224
    """
    <function-stmt> = [ <prefix> ] FUNCTION <function-name>
                      ( [ <dummy-arg-name-list> ] ) [ <suffix> ]
    """
    subclass_names = []
    use_names = ['Prefix', 'Function_Name', 'Dummy_Arg_Name_List', 'Suffix']

    @staticmethod
    def match(string):
        line, repmap = string_replace_map(string)
        m = pattern.function.search(line)
        if m is None:
            return
        prefix = line[:m.start()].rstrip() or None
        if prefix is not None:
            prefix = Prefix(repmap(prefix))
        line = line[m.end():].lstrip()
        m = pattern.name.match(line)
        if m is None:
            return
        name = Function_Name(m.group())
        line = line[m.end():].lstrip()
        if not line.startswith('('):
            return
        i = line.find(')')
        if i == -1:
            return
        dummy_args = line[1:i].strip() or None
        if dummy_args is not None:
            dummy_args = Dummy_Arg_List(repmap(dummy_args))
        line = line[i+1:].lstrip()
        suffix = None
        if line:
            suffix = Suffix(repmap(line))
        return prefix, name, dummy_args, suffix

    def tostr(self):
        prefix, name, dummy_args, suffix = self.items
        if prefix is not None:
            s = '%s FUNCTION %s' % (prefix, name)
        else:
            s = 'FUNCTION %s' % (name)
        if dummy_args is not None:
            s += '(%s)' % (dummy_args)
        else:
            s += '()'
        if suffix is not None:
            s += ' %s' % (suffix)
        return s


class Proc_Language_Binding_Spec(Base):  # 1225
    """
    <proc-language-binding-spec> = <language-binding-spec>
    """
    subclass_names = ['Language_Binding_Spec']


class Dummy_Arg_Name(Base):  # R1226
    """
    <dummy-arg-name> = <name>
    """
    subclass_names = ['Name']


class Prefix(SequenceBase):  # R1227
    """
    <prefix> = <prefix-spec> [ <prefix-spec> ]..
    """
    subclass_names = ['Prefix_Spec']
    _separator = (' ', re.compile(r'\s+(?=[a-z_])', re.I))

    def match(string):
        return SequenceBase.match(Prefix._separator, Prefix_Spec, string)
    match = staticmethod(match)


class Prefix_Spec(STRINGBase):  # R1226
    """
    <prefix-spec> = <declaration-type-spec>
                    | ELEMENTAL
                    | IMPURE
                    | MODULE
                    | PURE
                    | RECURSIVE
    """
    subclass_names = ['Declaration_Type_Spec']

    def match(string):
        '''
        Matches procedure prefixes.

        :param str string: Candidate string.
        :return: Discovered prefix.
        :rtype: str
        '''
        return STRINGBase.match(['ELEMENTAL', 'IMPURE', 'MODULE', 'PURE',
                                 'RECURSIVE'], string)
    match = staticmethod(match)


class Suffix(Base):  # R1229
    """
    <suffix> = <proc-language-binding-spec> [ RESULT ( <result-name> ) ]
               | RESULT ( <result-name> ) [ <proc-language-binding-spec> ]
    """
    subclass_names = ['Proc_Language_Binding_Spec']
    use_names = ['Result_Name']

    def match(string):
        if string[:6].upper() == 'RESULT':
            line = string[6:].lstrip()
            if not line.startswith('('):
                return
            i = line.find(')')
            if i == -1:
                return
            name = line[1:i].strip()
            if not name:
                return
            line = line[i+1:].lstrip()
            if line:
                return Result_Name(name), Proc_Language_Binding_Spec(line)
            return Result_Name(name), None
        if not string.endswith(')'):
            return
        i = string.rfind('(')
        if i == -1:
            return
        name = string[i+1:-1].strip()
        if not name:
            return
        line = string[:i].rstrip()
        if line[-6:].upper() != 'RESULT':
            return
        line = line[:-6].rstrip()
        if not line:
            return
        return Result_Name(name), Proc_Language_Binding_Spec(line)
    match = staticmethod(match)

    def tostr(self):
        if self.items[1] is None:
            return 'RESULT(%s)' % (self.items[0])
        return 'RESULT(%s) %s' % self.items


class End_Function_Stmt(EndStmtBase):  # R1230
    """
    <end-function-stmt> = END [ FUNCTION [ <function-name> ] ]
    """
    subclass_names = []
    use_names = ['Function_Name']

    def match(string):
        return EndStmtBase.match('FUNCTION', Function_Name, string)
    match = staticmethod(match)


class Subroutine_Subprogram(BlockBase):  # R1231
    """
    <subroutine-subprogram> = <subroutine-stmt>
                                 [ <specification-part> ]
                                 [ <execution-part> ]
                                 [ <internal-subprogram-part> ]
                              <end-subroutine-stmt>
    """
    subclass_names = []
    use_names = ['Subroutine_Stmt', 'Specification_Part', 'Execution_Part',
                 'Internal_Subprogram_Part', 'End_Subroutine_Stmt']

    def match(reader):
        return BlockBase.match(Subroutine_Stmt,
                               [Specification_Part,
                                Execution_Part,
                                Internal_Subprogram_Part],
                               End_Subroutine_Stmt,
                               reader)
    match = staticmethod(match)


class Subroutine_Stmt(StmtBase):  # R1232
    """
    <subroutine-stmt>
    = [ <prefix> ] SUBROUTINE <subroutine-name>
      [ ( [ <dummy-arg-list> ] ) [ <proc-language-binding-spec> ] ]
    """
    subclass_names = []
    use_names = ['Prefix', 'Subroutine_Name', 'Dummy_Arg_List',
                 'Proc_Language_Binding_Spec']

    def match(string):
        line, repmap = string_replace_map(string)
        m = pattern.subroutine.search(line)
        if m is None:
            return
        prefix = line[:m.start()].rstrip() or None
        if prefix is not None:
            prefix = Prefix(repmap(prefix))
        line = line[m.end():].lstrip()
        m = pattern.name.match(line)
        if m is None:
            return
        name = Subroutine_Name(m.group())
        line = line[m.end():].lstrip()
        dummy_args = None
        if line.startswith('('):
            i = line.find(')')
            if i == -1:
                return
            dummy_args = line[1:i].strip() or None
            if dummy_args is not None:
                dummy_args = Dummy_Arg_List(repmap(dummy_args))
            line = line[i+1:].lstrip()
        binding_spec = None
        if line:
            binding_spec = Proc_Language_Binding_Spec(repmap(line))
        return prefix, name, dummy_args, binding_spec
    match = staticmethod(match)

    def get_name(self): return self.items[1]

    def tostr(self):
        if self.items[0] is not None:
            s = '%s SUBROUTINE %s' % (self.items[0], self.items[1])
        else:
            s = 'SUBROUTINE %s' % (self.items[1])
        if self.items[2] is not None:
            s += '(%s)' % (self.items[2])
        if self.items[3] is not None:
            s += ' %s' % (self.items[3])
        return s


class Dummy_Arg(StringBase):  # R1233
    """
    <dummy-arg> = <dummy-arg-name>
                  | *
    """
    subclass_names = ['Dummy_Arg_Name']

    @staticmethod
    def match(string): return StringBase.match('*', string)


class End_Subroutine_Stmt(EndStmtBase):  # R1234
    """
    <end-subroutine-stmt> = END [ SUBROUTINE [ <subroutine-name> ] ]
    """
    subclass_names = []
    use_names = ['Subroutine_Name']

    @staticmethod
    def match(string):
        return EndStmtBase.match('SUBROUTINE', Subroutine_Name, string)


class Entry_Stmt(StmtBase):  # R1235
    """
::
    <entry-stmt> = ENTRY <entry-name> [ ( [ <dummy-arg-list> ] ) [ <suffix> ] ]

Attributes
----------
items : (Entry_Name, Dummy_Arg_List, Suffix)
    """
    subclass_names = []
    use_names = ['Entry_Name', 'Dummy_Arg_List', 'Suffix']

    @staticmethod
    def match(string):
        if string[:5].upper() != 'ENTRY':
            return
        line = string[5:].lstrip()
        i = line.find('(')
        if i == -1:
            return Entry_Name(line), None, None
        name = Entry_Name(line[:i].rstrip())
        line, repmap = string_replace_map(line[i:])
        i = line.find(')')
        if i == -1:
            return
        args = line[1:i].strip()
        args = Dummy_Arg_List(repmap(args)) if args else None
        line = line[i+1:].lstrip()
        if line:
            return name, args, Suffix(repmap(line))
        return name, args, None

    def tostr(self):
        name, args, suffix = self.items
        if suffix is None:
            if args is None:
                return 'ENTRY %s()' % (name)
            return 'ENTRY %s(%s)' % (name, args)
        elif args is None:
            return 'ENTRY %s() %s' % (name, suffix)
        return 'ENTRY %s(%s) %s' % (name, args, suffix)


class Return_Stmt(StmtBase):  # R1236
    """
    <return-stmt> = RETURN [ <scalar-int-expr> ]
    """
    subclass_names = []
    use_names = ['Scalar_Int_Expr']

    def match(string):
        start = string[:6].upper()
        if start != 'RETURN':
            return
        if len(string) == 6:
            return None,
        return Scalar_Int_Expr(string[6:].lstrip()),
    match = staticmethod(match)

    def tostr(self):
        if self.items[0] is None:
            return 'RETURN'
        return 'RETURN %s' % self.items


class Contains_Stmt(StmtBase, STRINGBase):  # R1237
    """
    <contains-stmt> = CONTAINS
    """
    subclass_names = []

    def match(string):
        return STRINGBase.match('CONTAINS', string)

    match = staticmethod(match)


class Stmt_Function_Stmt(StmtBase):  # R1238
    """
    <stmt-function-stmt>
    = <function-name> ( [ <dummy-arg-name-list> ] ) = Scalar_Expr
    """
    subclass_names = []
    use_names = ['Function_Name', 'Dummy_Arg_Name_List', 'Scalar_Expr']

    def match(string):
        i = string.find('=')
        if i == -1:
            return
        expr = string[i+1:].lstrip()
        if not expr:
            return
        line = string[:i].rstrip()
        if not line or not line.endswith(')'):
            return
        i = line.find('(')
        if i == -1:
            return
        name = line[:i].rstrip()
        if not name:
            return
        args = line[i+1:-1].strip()
        if args:
            return Function_Name(name),       \
                   Dummy_Arg_Name_List(args), \
                   Scalar_Expr(expr)
        return Function_Name(name), None, Scalar_Expr(expr)

    match = staticmethod(match)

    def tostr(self):
        if self.items[1] is None:
            return '%s () = %s' % (self.items[0], self.items[2])
        return '%s (%s) = %s' % self.items

#
# GENERATE Scalar_, _List, _Name CLASSES
#


ClassType = type(Base)
_names = dir()
for clsname in _names:
    my_cls = eval(clsname)
    if not (isinstance(my_cls, ClassType) and issubclass(my_cls, Base) and
            not my_cls.__name__.endswith('Base')):
        continue

    names = getattr(my_cls, 'subclass_names', []) + \
        getattr(my_cls, 'use_names', [])
    for n in names:
        if n in _names:
            continue
        if n.endswith('_List'):
            _names.append(n)
            n = n[:-5]
            # Generate 'list' class
            exec('''\
class %s_List(SequenceBase):
    subclass_names = [\'%s\']
    use_names = []
    def match(string): return SequenceBase.match(r\',\', %s, string)
    match = staticmethod(match)
''' % (n, n, n))
        elif n.endswith('_Name'):
            _names.append(n)
            n = n[:-5]
            exec('''\
class %s_Name(Base):
    subclass_names = [\'Name\']
''' % (n))
        elif n.startswith('Scalar_'):
            _names.append(n)
            n = n[7:]
            exec('''\
class Scalar_%s(Base):
    subclass_names = [\'%s\']
''' % (n, n))

# EOF<|MERGE_RESOLUTION|>--- conflicted
+++ resolved
@@ -1136,15 +1136,9 @@
 
         :param str string: a string containing the code to match.
         :return: `None` if there is no match, otherwise a `tuple` of
-<<<<<<< HEAD
-                  size 2 containing the kind value and the character
-                  constant as strings
-        :rtype: `None` or (str, None) or (str, str)
-=======
                  size 2 containing the character constant and the kind
                  value as strings.
         :rtype: `NoneType` or (`str`, `NoneType`) or (`str`, `str`)
->>>>>>> 6d130b12
 
         '''
         if not string:
