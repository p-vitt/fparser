# Modified work Copyright (c) 2017-2018 Science and Technology
# Facilities Council
# Original work Copyright (c) 1999-2008 Pearu Peterson
#
# All rights reserved.
#
# Modifications made as part of the fparser project are distributed
# under the following license:
#
# Redistribution and use in source and binary forms, with or without
# modification, are permitted provided that the following conditions are
# met:
#
# 1. Redistributions of source code must retain the above copyright
# notice, this list of conditions and the following disclaimer.
#
# 2. Redistributions in binary form must reproduce the above copyright
# notice, this list of conditions and the following disclaimer in the
# documentation and/or other materials provided with the distribution.
#
# 3. Neither the name of the copyright holder nor the names of its
# contributors may be used to endorse or promote products derived from
# this software without specific prior written permission.
#
# THIS SOFTWARE IS PROVIDED BY THE COPYRIGHT HOLDERS AND CONTRIBUTORS
# "AS IS" AND ANY EXPRESS OR IMPLIED WARRANTIES, INCLUDING, BUT NOT
# LIMITED TO, THE IMPLIED WARRANTIES OF MERCHANTABILITY AND FITNESS FOR
# A PARTICULAR PURPOSE ARE DISCLAIMED. IN NO EVENT SHALL THE COPYRIGHT
# HOLDER OR CONTRIBUTORS BE LIABLE FOR ANY DIRECT, INDIRECT, INCIDENTAL,
# SPECIAL, EXEMPLARY, OR CONSEQUENTIAL DAMAGES (INCLUDING, BUT NOT
# LIMITED TO, PROCUREMENT OF SUBSTITUTE GOODS OR SERVICES; LOSS OF USE,
# DATA, OR PROFITS; OR BUSINESS INTERRUPTION) HOWEVER CAUSED AND ON ANY
# THEORY OF LIABILITY, WHETHER IN CONTRACT, STRICT LIABILITY, OR TORT
# (INCLUDING NEGLIGENCE OR OTHERWISE) ARISING IN ANY WAY OUT OF THE USE
# OF THIS SOFTWARE, EVEN IF ADVISED OF THE POSSIBILITY OF SUCH DAMAGE.
#
# --------------------------------------------------------------------

# The original software (in the f2py project) was distributed under
# the following license:

# Redistribution and use in source and binary forms, with or without
# modification, are permitted provided that the following conditions are met:

#   a. Redistributions of source code must retain the above copyright notice,
#      this list of conditions and the following disclaimer.
#   b. Redistributions in binary form must reproduce the above copyright
#      notice, this list of conditions and the following disclaimer in the
#      documentation and/or other materials provided with the distribution.
#   c. Neither the name of the F2PY project nor the names of its
#      contributors may be used to endorse or promote products derived from
#      this software without specific prior written permission.

# THIS SOFTWARE IS PROVIDED BY THE COPYRIGHT HOLDERS AND CONTRIBUTORS "AS IS"
# AND ANY EXPRESS OR IMPLIED WARRANTIES, INCLUDING, BUT NOT LIMITED TO, THE
# IMPLIED WARRANTIES OF MERCHANTABILITY AND FITNESS FOR A PARTICULAR PURPOSE
# ARE DISCLAIMED. IN NO EVENT SHALL THE REGENTS OR CONTRIBUTORS BE LIABLE FOR
# ANY DIRECT, INDIRECT, INCIDENTAL, SPECIAL, EXEMPLARY, OR CONSEQUENTIAL
# DAMAGES (INCLUDING, BUT NOT LIMITED TO, PROCUREMENT OF SUBSTITUTE GOODS OR
# SERVICES; LOSS OF USE, DATA, OR PROFITS; OR BUSINESS INTERRUPTION) HOWEVER
# CAUSED AND ON ANY THEORY OF LIABILITY, WHETHER IN CONTRACT, STRICT
# LIABILITY, OR TORT (INCLUDING NEGLIGENCE OR OTHERWISE) ARISING IN ANY WAY
# OUT OF THE USE OF THIS SOFTWARE, EVEN IF ADVISED OF THE POSSIBILITY OF SUCH
# DAMAGE.

"""Public API for Fortran parser.

Module content
--------------
"""
# Author: Pearu Peterson <pearu@cens.ioc.ee>
# Created: Oct 2006


from six import string_types
# import all Statement classes:
from fparser.common.base_classes import classes
from fparser.common.utils import AnalyzeError

__autodoc__ = ['get_reader', 'parse', 'walk']


def get_reader(source, isfree=None, isstrict=None, include_dirs=None,
               source_only=None):
    """ Returns Fortran reader instance.

    Parameters
    ----------
    source : str
      Specify a string or filename containing Fortran code.
    isfree, isstrict : {None, bool}
      Specify input Fortran format. The values are determined from the
      input. If that fails then isfree=True and isstrict=False is assumed.
    include_dirs : {None, list}
      Specify a list of include directories. The default list (when
      include_dirs=None) contains the current working directory and
      the directory of ``filename``.
    source_only : {None, list}
      Specify a list of Fortran file names that are searched when the
      ``USE`` statement is encountered.

    Returns
    -------
    reader : `FortranReader`

    Notes
    -----
    If ``source`` is a C filename then the functions searches for comment
    lines starting with ``/*f2py`` and reads following lines as PYF file
    content until a line ``*/`` is found.

    See also
    --------
    parse
    """
    import os
    import re
    from fparser.common.readfortran import FortranFileReader, \
        FortranStringReader
    from fparser.common.sourceinfo import FortranFormat

    if os.path.isfile(source):
        _name, ext = os.path.splitext(source)
        if ext.lower() in ['.c']:
            # get signatures from C file comments starting with
            # `/*f2py` and ending with `*/`.
            # TODO: improve parser to take line number offset making line
            #       numbers in parser messages correct.
            f2py_c_comments = re.compile(r'/[*]\s*f2py\s.*[*]/', re.I | re.M)
            handle = open(source, 'r')
            c_input = ''
            for line in f2py_c_comments.findall(handle.read()):
                c_input += line[2:-2].lstrip()[4:] + '\n'
            handle.close()
            if isfree is None:
                isfree = True
            if isstrict is None:
                isstrict = True
            return parse(c_input, isfree, isstrict, include_dirs)
        reader = FortranFileReader(source, include_dirs=include_dirs,
                                   source_only=source_only)
    elif isinstance(source, string_types):
        reader = FortranStringReader(source, include_dirs=include_dirs,
                                     source_only=source_only)
    else:
        raise TypeError('Expected string or filename input but got %s' %
                        (type(input)))
    if isfree is None:
        isfree = reader.format.is_free
    if isstrict is None:
        isstrict = reader.format.is_strict
    reader.set_format(FortranFormat(isfree, isstrict))
    return reader


<<<<<<< HEAD
def parse(input, isfree=None, isstrict=None, include_dirs=None,
          source_only=None, ignore_comments=True, analyze=True,
          clear_cache=True):
    """
    Parse input and return Statement tree. Raises an AnalyzeError if the
    parser can not parse the Fortran code.

    :param str input: Specify a string or filename containing Fortran code.
    :param bool isfree: Whether the Fortran source is free-format.
    :param bool isstrict: Whether we are to strictly enforce the `isfree`
                          setting.
    :param list include_dirs: Specify a list of include directories. The
                              default list (when include_dirs=None) contains
                              the current working directory and the directory
                              of ``filename``.
    :param list source_only: A list of Fortran file names that are searched
                             when the ``USE`` statement is encountered.
    :param bool ignore_comments: When True then discard all comment lines in
                                 the Fortran code.
    :param bool analyze: When True then apply analyze() method on the Fortran
                         code tree.
    :param bool clear_cache: Whether or not to wipe the parser cache prior
                             to parsing. Necessary when a new tree object
                             is required, even if the Fortran to be parsed has
                             been seen before.

    :returns: Abstract Syntax Tree of Fortran source.
    :rtype: :py:class:`fparser.api.BeginSource`
=======
def parse(source, isfree=None, isstrict=None, include_dirs=None,
          source_only=None, ignore_comments=True, analyze=True):
    """ Parse input and return Statement tree. Raises an AnalyzeError if the
    parser can not parse the Fortran code.

    Parameters
    ----------
    source : str
      Specify a string or filename containing Fortran code.
    isfree, isstrict : {None, bool}
      Specify input Fortran format. The values are determined from the
      input. If that fails then isfree=True and isstrict=False is assumed.
    include_dirs : {None, list}
      Specify a list of include directories. The default list (when
      include_dirs=None) contains the current working directory and
      the directory of ``filename``.
    source_only : {None, list}
      Specify a list of Fortran file names that are searched when the
      ``USE`` statement is encountered.
    ignore_comments : bool
      When True then discard all comment lines in the Fortran code.
    analyze : bool
      When True then apply run analyze method on the Fortran code tree.

    Returns
    -------
    block : `fparser.api.BeginSource`

    Examples
    --------

        >>> code = '''
        ... c comment
        ...       subroutine foo(a)
        ...         integer a
        ...         print*, "a=",a
        ...       end
        ... '''
        >>> tree = parse(code,isfree=False)
        >>> print tree
              !BEGINSOURCE <cStringIO.StringI object at 0x1798030> mode=fix90
                SUBROUTINE foo(a)
                  INTEGER a
                  PRINT *, "a=", a
                END SUBROUTINE foo
        >>> print `tree`
              BeginSource
                blocktype='beginsource'
                name='<cStringIO.StringI object at 0x1798030> mode=fix90'
                a=AttributeHolder:
              external_subprogram=<dict with keys ['foo']>
                content:
                  Subroutine
                    args=['a']
                    item=Line('subroutine foo(a)',(3, 3),'')
                    a=AttributeHolder:
                variables=<dict with keys ['a']>
                    content:
                      Integer
                        selector=('', '')
                        entity_decls=['a']
                        item=Line('integer a',(4, 4),'')
                      Print
                        item=Line('print*, "a=",a',(5, 5),'')
                  EndSubroutine
                    blocktype='subroutine'
                    name='foo'
            item=Line('end',(6, 6),'')

    See also
    --------
    get_reader
>>>>>>> 391e673e
    """
    from fparser.one.parsefortran import FortranParser

<<<<<<< HEAD
    if clear_cache:
        # Wipe the parser cache if requested
        FortranParser.cache.clear()

    reader = get_reader(input, isfree, isstrict, include_dirs, source_only)
=======
    reader = get_reader(source, isfree, isstrict, include_dirs, source_only)
>>>>>>> 391e673e
    parser = FortranParser(reader, ignore_comments=ignore_comments)
    try:
        parser.parse()
    except AnalyzeError:
        raise
    if analyze:
        parser.analyze()

    return parser.block


def walk(stmt, depth=-1, _initial_depth=None):
    """ Generate Fortran statements by walking the stmt tree until given depth.

    For each block statement in stmt, the walk functions yields a
    tuple ``(statement, depth)`` where ``depth`` is the depth of tree
    stucture for statement.

    Parameters
    ----------
    stmt : Statement
    depth : int
      If depth is positive then walk in the tree until given depth.
      If depth is negative then walk the whole tree.

    Returns
    -------
    generator

    Examples
    --------

      ::

        from fparser import api
        source_str = '''
        subroutine foo
          integer i, r
          do i=1,100
            r = r + i
          end do
        end
        '''
        tree = api.parse(source_str)
        for stmt, depth in api.walk(tree):
            print depth, stmt.item

      that will print::

        1 line #2'subroutine foo'
        2 line #3'integer i, r'
        2 line #4'do i=1,100'
        3 line #5'r = r + i'
        2 line #6'end do'
        1 line #7'end'

    """
    if _initial_depth is None:
        if depth == 0:
            return
        _initial_depth = depth
    if not isinstance(stmt, classes.BeginSource):
        yield stmt, _initial_depth - depth
    if isinstance(stmt, classes.BeginStatement):
        last_stmt = stmt.content[-1]
        last_index = len(stmt.content)
        if isinstance(last_stmt, classes.EndStatement):
            last_index -= 1
        else:
            last_stmt = None
        if depth != 0:
            for substmt in stmt.content[:last_index]:
                for statement, statement_depth in walk(substmt, depth-1,
                                                       _initial_depth):
                    yield statement, statement_depth
        if last_stmt is not None:
            yield last_stmt, _initial_depth - depth<|MERGE_RESOLUTION|>--- conflicted
+++ resolved
@@ -153,15 +153,14 @@
     return reader
 
 
-<<<<<<< HEAD
-def parse(input, isfree=None, isstrict=None, include_dirs=None,
+def parse(source, isfree=None, isstrict=None, include_dirs=None,
           source_only=None, ignore_comments=True, analyze=True,
           clear_cache=True):
     """
     Parse input and return Statement tree. Raises an AnalyzeError if the
     parser can not parse the Fortran code.
 
-    :param str input: Specify a string or filename containing Fortran code.
+    :param str source: Specify a string or filename containing Fortran code.
     :param bool isfree: Whether the Fortran source is free-format.
     :param bool isstrict: Whether we are to strictly enforce the `isfree`
                           setting.
@@ -182,92 +181,14 @@
 
     :returns: Abstract Syntax Tree of Fortran source.
     :rtype: :py:class:`fparser.api.BeginSource`
-=======
-def parse(source, isfree=None, isstrict=None, include_dirs=None,
-          source_only=None, ignore_comments=True, analyze=True):
-    """ Parse input and return Statement tree. Raises an AnalyzeError if the
-    parser can not parse the Fortran code.
-
-    Parameters
-    ----------
-    source : str
-      Specify a string or filename containing Fortran code.
-    isfree, isstrict : {None, bool}
-      Specify input Fortran format. The values are determined from the
-      input. If that fails then isfree=True and isstrict=False is assumed.
-    include_dirs : {None, list}
-      Specify a list of include directories. The default list (when
-      include_dirs=None) contains the current working directory and
-      the directory of ``filename``.
-    source_only : {None, list}
-      Specify a list of Fortran file names that are searched when the
-      ``USE`` statement is encountered.
-    ignore_comments : bool
-      When True then discard all comment lines in the Fortran code.
-    analyze : bool
-      When True then apply run analyze method on the Fortran code tree.
-
-    Returns
-    -------
-    block : `fparser.api.BeginSource`
-
-    Examples
-    --------
-
-        >>> code = '''
-        ... c comment
-        ...       subroutine foo(a)
-        ...         integer a
-        ...         print*, "a=",a
-        ...       end
-        ... '''
-        >>> tree = parse(code,isfree=False)
-        >>> print tree
-              !BEGINSOURCE <cStringIO.StringI object at 0x1798030> mode=fix90
-                SUBROUTINE foo(a)
-                  INTEGER a
-                  PRINT *, "a=", a
-                END SUBROUTINE foo
-        >>> print `tree`
-              BeginSource
-                blocktype='beginsource'
-                name='<cStringIO.StringI object at 0x1798030> mode=fix90'
-                a=AttributeHolder:
-              external_subprogram=<dict with keys ['foo']>
-                content:
-                  Subroutine
-                    args=['a']
-                    item=Line('subroutine foo(a)',(3, 3),'')
-                    a=AttributeHolder:
-                variables=<dict with keys ['a']>
-                    content:
-                      Integer
-                        selector=('', '')
-                        entity_decls=['a']
-                        item=Line('integer a',(4, 4),'')
-                      Print
-                        item=Line('print*, "a=",a',(5, 5),'')
-                  EndSubroutine
-                    blocktype='subroutine'
-                    name='foo'
-            item=Line('end',(6, 6),'')
-
-    See also
-    --------
-    get_reader
->>>>>>> 391e673e
     """
     from fparser.one.parsefortran import FortranParser
 
-<<<<<<< HEAD
     if clear_cache:
         # Wipe the parser cache if requested
         FortranParser.cache.clear()
 
-    reader = get_reader(input, isfree, isstrict, include_dirs, source_only)
-=======
     reader = get_reader(source, isfree, isstrict, include_dirs, source_only)
->>>>>>> 391e673e
     parser = FortranParser(reader, ignore_comments=ignore_comments)
     try:
         parser.parse()
